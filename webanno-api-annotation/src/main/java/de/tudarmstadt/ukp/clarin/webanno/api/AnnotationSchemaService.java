--- conflicted
+++ resolved
@@ -268,31 +268,14 @@
     boolean existsType(String name, String type);
 
     /**
-<<<<<<< HEAD
-     * Initialize the project with default {@link AnnotationLayer}, {@link TagSet}s, and {@link Tag}
-     * s. This is done per Project.
-     * 
-     * @param aProject
-     *            the project.
-     * @throws IOException
-     *             if an I/O error occurs.
-     */ 
-    void initializeProject(Project aProject)
-            throws IOException;
-    
-    /**
      * List all annotation types in a project. This includes disabled layers and layers for which
      * no {@link LayerSupport} can be obtained via the {@link LayerSupportRegistry}.
      * 
-     * @param project
-     *            the project.
-=======
-     * list all {@link AnnotationLayer} in the system
-     *
->>>>>>> 600cf4db
+     * @param aProject
+     *            the project.
      * @return the layers.
      */
-    List<AnnotationLayer> listAnnotationLayer(Project project);
+    List<AnnotationLayer> listAnnotationLayer(Project aProject);
     
     /**
      * List all supported annotation layers in a project. This includes disabled layers. Supported
