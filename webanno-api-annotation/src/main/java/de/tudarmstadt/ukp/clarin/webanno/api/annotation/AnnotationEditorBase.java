--- conflicted
+++ resolved
@@ -126,26 +126,15 @@
      */
     protected abstract void render(AjaxRequestTarget aTarget);
 
-<<<<<<< HEAD
-    protected VDocument render(CAS aCas, int windowBeginOffset, int windowEndOffset)
-    {
-        VDocument vdoc = new VDocument();
-        preRenderer.render(vdoc, windowBeginOffset, windowEndOffset,
-                aCas, getLayersToRender());
-
-        // Fire render event into backend
-        extensionRegistry.fireRender(aCas, getModelObject(), vdoc);
-=======
-    protected VDocument render(JCas aJCas, int aWindowBeginOffset, int aWindowEndOffset)
+    protected VDocument render(CAS aCas, int aWindowBeginOffset, int aWindowEndOffset)
     {
         VDocument vdoc = new VDocument();
         preRenderer.render(vdoc, aWindowBeginOffset, aWindowEndOffset,
-                aJCas, getLayersToRender());
+                aCas, getLayersToRender());
 
         // Fire render event into backend
-        extensionRegistry.fireRender(aJCas, getModelObject(), vdoc,
+        extensionRegistry.fireRender(aCas, getModelObject(), vdoc,
                 aWindowBeginOffset, aWindowEndOffset);
->>>>>>> eb4ae3f5
 
         // Fire render event into UI
         Page page = null;
