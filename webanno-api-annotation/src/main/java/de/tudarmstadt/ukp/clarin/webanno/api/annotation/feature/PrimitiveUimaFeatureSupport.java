/*
 * Copyright 2017
 * Copyright 2017
 * Ubiquitous Knowledge Processing (UKP) Lab and FG Language Technology
 * Technische Universität Darmstadt
 *
 * Licensed under the Apache License, Version 2.0 (the "License");
 * you may not use this file except in compliance with the License.
 * You may obtain a copy of the License at
 *
 *  http://www.apache.org/licenses/LICENSE-2.0
 *
 * Unless required by applicable law or agreed to in writing, software
 * distributed under the License is distributed on an "AS IS" BASIS,
 * WITHOUT WARRANTIES OR CONDITIONS OF ANY KIND, either express or implied.
 * See the License for the specific language governing permissions and
 * limitations under the License.
 */
package de.tudarmstadt.ukp.clarin.webanno.api.annotation.feature;

import static java.util.Arrays.asList;

import java.util.Collections;
import java.util.List;

import org.apache.uima.cas.CAS;
import org.apache.uima.jcas.JCas;
import org.apache.uima.resource.metadata.TypeDescription;
import org.apache.uima.resource.metadata.TypeSystemDescription;
import org.apache.wicket.MarkupContainer;
import org.apache.wicket.markup.html.panel.Panel;
import org.apache.wicket.model.IModel;
import org.springframework.beans.factory.InitializingBean;
import org.springframework.beans.factory.annotation.Autowired;
import org.springframework.stereotype.Component;

import de.tudarmstadt.ukp.clarin.webanno.api.AnnotationSchemaService;
import de.tudarmstadt.ukp.clarin.webanno.api.annotation.action.AnnotationActionHandler;
import de.tudarmstadt.ukp.clarin.webanno.api.annotation.feature.config.PrimitiveUimaFeatureSupportProperties;
import de.tudarmstadt.ukp.clarin.webanno.api.annotation.feature.editor.BooleanFeatureEditor;
import de.tudarmstadt.ukp.clarin.webanno.api.annotation.feature.editor.FeatureEditor;
import de.tudarmstadt.ukp.clarin.webanno.api.annotation.feature.editor.InputFieldTextFeatureEditor;
import de.tudarmstadt.ukp.clarin.webanno.api.annotation.feature.editor.KendoAutoCompleteTextFeatureEditor;
import de.tudarmstadt.ukp.clarin.webanno.api.annotation.feature.editor.KendoComboboxTextFeatureEditor;
import de.tudarmstadt.ukp.clarin.webanno.api.annotation.feature.editor.NumberFeatureEditor;
import de.tudarmstadt.ukp.clarin.webanno.api.annotation.feature.editor.UimaStringTraitsEditor;
import de.tudarmstadt.ukp.clarin.webanno.api.annotation.model.AnnotatorState;
import de.tudarmstadt.ukp.clarin.webanno.api.annotation.model.FeatureState;
import de.tudarmstadt.ukp.clarin.webanno.model.AnnotationFeature;
import de.tudarmstadt.ukp.clarin.webanno.model.AnnotationLayer;
import de.tudarmstadt.ukp.clarin.webanno.model.Tag;

@Component
public class PrimitiveUimaFeatureSupport
    implements FeatureSupport<Void>, InitializingBean
{
    private final PrimitiveUimaFeatureSupportProperties properties;
    
    private final AnnotationSchemaService schemaService;
    
    private List<FeatureType> primitiveTypes;

    private String featureSupportId;
    
    /*
     * Constructor for use in unit tests to avoid having to always instantiate the properties.
     */
    public PrimitiveUimaFeatureSupport()
    {
        properties = new PrimitiveUimaFeatureSupportProperties();
        schemaService = null;
    }

    @Autowired
    public PrimitiveUimaFeatureSupport(PrimitiveUimaFeatureSupportProperties aProperties,
            @Autowired(required = false) AnnotationSchemaService aSchemaService)
    {
        properties = aProperties;
        schemaService = aSchemaService;
    }

    @Override
    public String getId()
    {
        return featureSupportId;
    }
    
    @Override
    public void setBeanName(String aBeanName)
    {
        featureSupportId = aBeanName;
    }
    
    @Override
    public void afterPropertiesSet() throws Exception
    {
        primitiveTypes = asList(
                new FeatureType(CAS.TYPE_NAME_STRING, "Primitive: String", featureSupportId),
                new FeatureType(CAS.TYPE_NAME_INTEGER, "Primitive: Integer", featureSupportId), 
                new FeatureType(CAS.TYPE_NAME_FLOAT, "Primitive: Float", featureSupportId), 
                new FeatureType(CAS.TYPE_NAME_BOOLEAN, "Primitive: Boolean", featureSupportId));
    }
    
    @Override
    public List<FeatureType> getSupportedFeatureTypes(AnnotationLayer aAnnotationLayer)
    {
        return Collections.unmodifiableList(primitiveTypes);
    }

    @Override
    public boolean accepts(AnnotationFeature aFeature)
    {
        switch (aFeature.getMultiValueMode()) {
        case NONE:
            switch (aFeature.getType()) {
            case CAS.TYPE_NAME_INTEGER: // fallthrough
            case CAS.TYPE_NAME_FLOAT: // fallthrough
            case CAS.TYPE_NAME_BOOLEAN: // fallthrough
            case CAS.TYPE_NAME_STRING: 
                return true;
            default:
                return false;
            }
        case ARRAY: // fallthrough
        default:
            return false;
        }
    }

    @Override
    public void setFeatureValue(JCas aJcas, AnnotationFeature aFeature, int aAddress, Object aValue)
    {
        if (
                aValue != null &&
                schemaService != null && 
                aFeature.getTagset() != null && 
                CAS.TYPE_NAME_STRING.equals(aFeature.getType()) && 
                !schemaService.existsTag((String) aValue, aFeature.getTagset())
        ) {
            if (!aFeature.getTagset().isCreateTag()) {
                throw new IllegalArgumentException("[" + aValue
                        + "] is not in the tag list. Please choose from the existing tags");
            }
            else {
                Tag selectedTag = new Tag();
                selectedTag.setName((String) aValue);
                selectedTag.setTagSet(aFeature.getTagset());
                schemaService.createTag(selectedTag);
            }
        }
        
        FeatureSupport.super.setFeatureValue(aJcas, aFeature, aAddress, aValue);
    }
    
    @Override
    public Object wrapFeatureValue(AnnotationFeature aFeature, CAS aCAS, Object aValue)
    {
        return aValue;
    }
    
    @Override
    public <V> V  unwrapFeatureValue(AnnotationFeature aFeature, CAS aCAS, Object aValue)
    {
        return (V) aValue;
    }
    
    @Override
    public Panel createTraitsEditor(String aId,  IModel<AnnotationFeature> aFeatureModel)
    {
        AnnotationFeature feature = aFeatureModel.getObject();
        
        Panel editor;
        switch (feature.getMultiValueMode()) {
        case NONE:
            switch (feature.getType()) {
            case CAS.TYPE_NAME_INTEGER:
            case CAS.TYPE_NAME_FLOAT:
            case CAS.TYPE_NAME_BOOLEAN:
                editor = FeatureSupport.super.createTraitsEditor(aId, aFeatureModel);
                break;
            case CAS.TYPE_NAME_STRING:
                editor = new UimaStringTraitsEditor(aId, aFeatureModel);
                break;
            default:
                throw unsupportedFeatureTypeException(feature);
            }
            break;
        case ARRAY: // fall-through
            throw unsupportedLinkModeException(feature);
        default:
            throw unsupportedMultiValueModeException(feature);
        }
        return editor;
    }
    
    @Override
    public FeatureEditor createEditor(String aId, MarkupContainer aOwner,
            AnnotationActionHandler aHandler, final IModel<AnnotatorState> aStateModel,
            final IModel<FeatureState> aFeatureStateModel)
    {
        AnnotationFeature feature = aFeatureStateModel.getObject().feature;
        final FeatureEditor editor;
        
        switch (feature.getMultiValueMode()) {
        case NONE:
            switch (feature.getType()) {
            case CAS.TYPE_NAME_INTEGER: {
                editor = new NumberFeatureEditor(aId, aOwner, aFeatureStateModel);
                break;
            }
            case CAS.TYPE_NAME_FLOAT: {
                editor = new NumberFeatureEditor(aId, aOwner, aFeatureStateModel);
                break;
            }
            case CAS.TYPE_NAME_BOOLEAN: {
                editor = new BooleanFeatureEditor(aId, aOwner, aFeatureStateModel);
                break;
            }
            case CAS.TYPE_NAME_STRING: {
                if (feature.getTagset() == null) {
                    // If there is no tagset, use a simple input field
                    editor = new InputFieldTextFeatureEditor(aId, aOwner, aFeatureStateModel);
                }
                else if (aFeatureStateModel.getObject().tagset.size() < properties
                        .getAutoCompleteThreshold()) {
                    // For smaller tagsets, use a combobox
                    editor = new KendoComboboxTextFeatureEditor(aId, aOwner, aFeatureStateModel);
                }
                else {
                    // For larger ones, use an auto-complete field
                    editor = new KendoAutoCompleteTextFeatureEditor(aId, aOwner, aFeatureStateModel,
                            properties.getAutoCompleteMaxResults());
                }
                break;
            }
            default:
                throw unsupportedFeatureTypeException(feature);
            }
            break;
        case ARRAY: // fall-through
            throw unsupportedLinkModeException(feature);
        default:
            throw unsupportedMultiValueModeException(feature);
        }
        return editor;
    }
    
    @Override
    public void generateFeature(TypeSystemDescription aTSD, TypeDescription aTD,
            AnnotationFeature aFeature)
    {
        aTD.addFeature(aFeature.getName(), "", aFeature.getType());
    }
    
    @Override
    public void configureFeature(AnnotationFeature aFeature)
    {
        // If the feature is not a string feature, force the tagset to null.
        if (!(CAS.TYPE_NAME_STRING.equals(aFeature.getType()))) {
            aFeature.setTagset(null);
        }
    }
<<<<<<< HEAD
=======
    
    @Override
    public boolean isTagsetSupported(AnnotationFeature aFeature)
    {
        // Only string features support tagsets
        return CAS.TYPE_NAME_STRING.equals(aFeature.getType());
    }
    
    @Override
    public String renderFeatureValue(AnnotationFeature aFeature, String aLabel)
    {
        if (CAS.TYPE_NAME_BOOLEAN.equals(aFeature.getType()) && aLabel != null) {
            if ("true".equals(aLabel)) {
                return "+" + aFeature.getUiName();
            }
            else {
                return "-" + aFeature.getUiName();
            }
        }
        else {
            return FeatureSupport.super.renderFeatureValue(aFeature, aLabel);
        }
    }
>>>>>>> 37149e16
}<|MERGE_RESOLUTION|>--- conflicted
+++ resolved
@@ -260,16 +260,7 @@
             aFeature.setTagset(null);
         }
     }
-<<<<<<< HEAD
-=======
-    
-    @Override
-    public boolean isTagsetSupported(AnnotationFeature aFeature)
-    {
-        // Only string features support tagsets
-        return CAS.TYPE_NAME_STRING.equals(aFeature.getType());
-    }
-    
+
     @Override
     public String renderFeatureValue(AnnotationFeature aFeature, String aLabel)
     {
@@ -285,5 +276,4 @@
             return FeatureSupport.super.renderFeatureValue(aFeature, aLabel);
         }
     }
->>>>>>> 37149e16
 }