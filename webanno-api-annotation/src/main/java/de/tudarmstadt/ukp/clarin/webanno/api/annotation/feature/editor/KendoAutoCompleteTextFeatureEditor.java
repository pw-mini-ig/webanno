--- conflicted
+++ resolved
@@ -104,12 +104,8 @@
     @Override
     protected AbstractTextComponent createInputField()
     {
-<<<<<<< HEAD
-        return new AutoCompleteTextField<Tag>("value")
+        return new AutoCompleteTextField<ReorderableTag>("value")
         {
-=======
-        return new AutoCompleteTextField<ReorderableTag>("value") {
->>>>>>> 0c28ce6d
             private static final long serialVersionUID = 311286735004237737L;
 
             @Override
@@ -133,13 +129,8 @@
             @Override
             protected List<ReorderableTag> getChoices(String aTerm)
             {
-<<<<<<< HEAD
-                List<Tag> matches = new ArrayList<>();
-
-=======
                 List<ReorderableTag> matches = new ArrayList<>();
-                
->>>>>>> 0c28ce6d
+
                 // If adding own tags is allowed, the always return the current input as the
                 // first choice.
                 boolean inputAsFirstResult = isNotBlank(aTerm)
