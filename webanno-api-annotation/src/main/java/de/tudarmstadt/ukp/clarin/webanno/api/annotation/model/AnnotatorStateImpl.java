/*
 * Copyright 2012
 * Ubiquitous Knowledge Processing (UKP) Lab and FG Language Technology
 * Technische Universität Darmstadt
 *
 * Licensed under the Apache License, Version 2.0 (the "License");
 * you may not use this file except in compliance with the License.
 * You may obtain a copy of the License at
 *
 *  http://www.apache.org/licenses/LICENSE-2.0
 *
 * Unless required by applicable law or agreed to in writing, software
 * distributed under the License is distributed on an "AS IS" BASIS,
 * WITHOUT WARRANTIES OR CONDITIONS OF ANY KIND, either express or implied.
 * See the License for the specific language governing permissions and
 * limitations under the License.
 */
package de.tudarmstadt.ukp.clarin.webanno.api.annotation.model;

import static de.tudarmstadt.ukp.clarin.webanno.api.WebAnnoConst.CURATION_USER;
import static java.util.Collections.unmodifiableList;
import static org.apache.wicket.event.Broadcast.BREADTH;

import java.io.Serializable;
import java.util.ArrayList;
import java.util.HashMap;
import java.util.List;
import java.util.Map;
import java.util.Objects;
import java.util.Optional;

import org.apache.uima.cas.CAS;
import org.apache.uima.cas.text.AnnotationFS;
import org.apache.wicket.Page;
import org.apache.wicket.ajax.AjaxRequestTarget;
import org.apache.wicket.core.request.handler.IPageRequestHandler;
import org.apache.wicket.core.request.handler.IPartialPageRequestHandler;
import org.apache.wicket.request.cycle.RequestCycle;

import de.tudarmstadt.ukp.clarin.webanno.api.WebAnnoConst;
import de.tudarmstadt.ukp.clarin.webanno.api.annotation.paging.PagingStrategy;
import de.tudarmstadt.ukp.clarin.webanno.api.annotation.paging.Unit;
import de.tudarmstadt.ukp.clarin.webanno.api.annotation.rendering.event.AnnotatorViewportChangedEvent;
import de.tudarmstadt.ukp.clarin.webanno.api.annotation.rendering.event.RenderSlotsEvent;
import de.tudarmstadt.ukp.clarin.webanno.constraints.model.ParsedConstraints;
import de.tudarmstadt.ukp.clarin.webanno.model.AnnotationFeature;
import de.tudarmstadt.ukp.clarin.webanno.model.AnnotationLayer;
import de.tudarmstadt.ukp.clarin.webanno.model.LinkMode;
import de.tudarmstadt.ukp.clarin.webanno.model.Mode;
import de.tudarmstadt.ukp.clarin.webanno.model.Project;
import de.tudarmstadt.ukp.clarin.webanno.model.ScriptDirection;
import de.tudarmstadt.ukp.clarin.webanno.model.SourceDocument;
import de.tudarmstadt.ukp.clarin.webanno.model.Tag;
import de.tudarmstadt.ukp.clarin.webanno.model.TagSet;
import de.tudarmstadt.ukp.clarin.webanno.security.model.User;

/**
 * Data model for annotation editors
 */
public class AnnotatorStateImpl
    implements Serializable, AnnotatorState
{
    private static final long serialVersionUID = 1078613192789450714L;

    /**
     * The Project the annotator working on
     */
    private Project project;
    private boolean projectLocked = false;

    /**
     * The source document the to be annotated
     */
    private SourceDocument document;

    // This is being used in the action bar paging area to indicate the maximum number of units
    private int documentIndex = -1;

    // This is being used in the action bar paging area to indicate the maximum number of units
    private int numberOfDocuments = -1;

    /**
     * The current user annotating the document
     */
    private User user;

    private ScriptDirection scriptDirection;

    /**
     * The begin offset of the first visible sentence.
     */
    private int windowBeginOffset;

    /**
     * The end offset of the last visible sentence.
     */
    private int windowEndOffset;

    /**
     * The index of the unit an action occurred (selection, modification, clicking).
     */
    private int focusUnitIndex;

    /**
     * The index of the first visible unit in the display window.
     */
    // This is being used in the action bar paging area to indicate the maximum number of units
    private int firstVisibleUnitIndex;

    /**
     * The index of the last visible unit in the display window.
     */
    // This is being used in the action bar paging area to indicate the maximum number of units
    private int lastVisibleUnitIndex;

    /**
     * The total number of units in the document.
     */
    // This is being used in the action bar paging area to indicate the maximum number of units
    private int unitCount;

    private final List<FeatureState> featureModels = new ArrayList<>();

    /**
     * Constraints object from rule file
     */
    private ParsedConstraints constraints;

    /**
     * The project annotation layers available for annotation.
     */
    private List<AnnotationLayer> annotationLayers = new ArrayList<>();

    /**
     * All project annotation layers.
     */
    private List<AnnotationLayer> allAnnotationLayers = new ArrayList<>();

    private AnnotationPreference preferences = new AnnotationPreference();

    /**
     * The Mode of the current operations as either {@link Mode#ANNOTATION} or as
     * {@link Mode#CURATION}
     */
    private Mode mode;

    /**
     * The previously selected {@link TagSet} and {@link Tag} for a span/Arc annotation so as toz
     * pre-fill the type in the span/arc annotation dialog (only for new span/arc annotations)
     */
    private AnnotationLayer rememberedSpanLayer;
    private AnnotationLayer rememberedArcLayer;

    private Map<AnnotationFeature, Serializable> rememberedSpanFeatures = new HashMap<>();
    private Map<AnnotationFeature, Serializable> rememberedArcFeatures = new HashMap<>();

    // the selected annotation layer
    private AnnotationLayer selectedAnnotationLayer;

    // Text field to capture key-bindings for forward annotations
    private String forwardAnno;

    // the default annotation layer
    private AnnotationLayer defaultAnnotationLayer;

    // the name of the default annotation layer
    private String layerName;

    // enable automatic forward annotations
    private boolean forwardAnnotation;

    // User action while annotating on document
    private String userAction;

    private Long annotationDocumentTimestamp;

    private PagingStrategy pagingStrategy;

    private List<Unit> visibleUnits;

    private Map<AnnotatorStateMetaDataKey<?>, Object> metaData = new HashMap<>();

    public AnnotatorStateImpl(Mode aMode)
    {
        mode = aMode;
    }

    @Override
    public ParsedConstraints getConstraints()
    {
        return constraints;
    }

    @Override
    public void setConstraints(ParsedConstraints aConstraints)
    {
        constraints = aConstraints;
    }

    private final Selection selection = new Selection();

    @Override
    public Selection getSelection()
    {
        return selection;
    }

    @Override
    public Project getProject()
    {
        return project;
    }

    @Override
    public void setProject(Project aProject)
    {
        project = aProject;
        setScriptDirection(project.getScriptDirection());
    }

    @Override
    public void setProjectLocked(boolean aFlag)
    {
        projectLocked = aFlag;
    }

    @Override
    public boolean isProjectLocked()
    {
        return projectLocked;
    }

    @Override
    public ScriptDirection getScriptDirection()
    {
        return scriptDirection;
    }

    @Override
    public void toggleScriptDirection()
    {
        if (ScriptDirection.LTR.equals(getScriptDirection())) {
            setScriptDirection(ScriptDirection.RTL);
        }
        else {
            setScriptDirection(ScriptDirection.LTR);
        }
    }

    @Override
    public void setScriptDirection(ScriptDirection aScriptDirection)
    {
        scriptDirection = aScriptDirection;
    }

    @Override
    public SourceDocument getDocument()
    {
        return document;
    }

    @Override
    public int getDocumentIndex()
    {
        return documentIndex;
    }

    @Override
    public int getNumberOfDocuments()
    {
        return numberOfDocuments;
    }

    @Override
    public void setDocument(SourceDocument aDocument, List<SourceDocument> aDocuments)
    {
        document = aDocument;
        if (aDocument != null) {
            documentIndex = aDocuments.indexOf(aDocument);
            numberOfDocuments = aDocuments.size();
        }
        else {
            documentIndex = -1;
            numberOfDocuments = -1;
        }
    }

    @Override
    public User getUser()
    {
        return user;
    }

    @Override
    public void setUser(User aUser)
    {
        user = aUser;
    }

    /**
     * @deprecated use {@link #setPageBegin(CAS, int)} instead.
     */
    @Deprecated
    @Override
    public void setFirstVisibleUnit(AnnotationFS aFirstVisibleUnit)
    {
        setPageBegin(aFirstVisibleUnit.getCAS(), aFirstVisibleUnit.getBegin());
    }

    @Override
    public void setPageBegin(CAS aCas, int aOffset)
    {
        PagingStrategy ps = getPagingStrategy();

        setVisibleUnits(ps.unitsStartingAtOffset(aCas, aOffset, getPreferences().getWindowSize()),
                ps.unitCount(aCas));
    }

    @Override
    public void setVisibleUnits(List<Unit> aUnits, int aTotalUnitCount)
    {
        unitCount = aTotalUnitCount;
        visibleUnits = aUnits;
        firstVisibleUnitIndex = aUnits.get(0).getIndex();
        lastVisibleUnitIndex = aUnits.get(aUnits.size() - 1).getIndex();
        focusUnitIndex = firstVisibleUnitIndex;

        int newWindowBeginOffset = aUnits.get(0).getBegin();
        int newWindowEndOffset = aUnits.get(aUnits.size() - 1).getEnd();
        if (windowBeginOffset != newWindowBeginOffset || windowEndOffset != newWindowEndOffset) {
            windowBeginOffset = newWindowBeginOffset;
            windowEndOffset = newWindowEndOffset;
            fireViewStateChanged();
        }
    }

    @Override
    public List<Unit> getVisibleUnits()
    {
        return visibleUnits;
    }

    @Override
    public int getWindowBeginOffset()
    {
        return windowBeginOffset;
    }

    @Override
    public int getWindowEndOffset()
    {
        return windowEndOffset;
    }

<<<<<<< HEAD
=======
    @Override
    public List<AnnotationLayer> getAllAnnotationLayers()
    {
        return allAnnotationLayers;
    }
    
    @Override
    public void setAllAnnotationLayers(List<AnnotationLayer> aLayers)
    {
        allAnnotationLayers = unmodifiableList(new ArrayList<>(aLayers));
    }
    
>>>>>>> 0c28ce6d
    @Override
    public List<AnnotationLayer> getAnnotationLayers()
    {
        return annotationLayers;
    }

    @Override
    public void setAnnotationLayers(List<AnnotationLayer> aAnnotationLayers)
    {
        annotationLayers = unmodifiableList(new ArrayList<>(aAnnotationLayers));

        // Make sure the currently selected layer is actually visible/exists
        if (!annotationLayers.contains(selectedAnnotationLayer)) {
            selectedAnnotationLayer = annotationLayers.stream()
                    .filter(layer -> layer.getType().equals(WebAnnoConst.SPAN_TYPE)).findFirst()
                    .orElse(null);
            defaultAnnotationLayer = selectedAnnotationLayer;
        }
    }

    @Override
    public AnnotationPreference getPreferences()
    {
        return preferences;
    }

    @Override
    public void setPreferences(AnnotationPreference aPreferences)
    {
        preferences = aPreferences;
    }

    @Override
    public Mode getMode()
    {
        return mode;
    }

    @Override
    public AnnotationLayer getRememberedSpanLayer()
    {
        return rememberedSpanLayer;
    }

    @Override
    public AnnotationLayer getRememberedArcLayer()
    {
        return rememberedArcLayer;
    }

    @Override
    public Map<AnnotationFeature, Serializable> getRememberedSpanFeatures()
    {
        return rememberedSpanFeatures;
    }

    private void setRememberedSpanFeatures(List<FeatureState> aModels)
    {
        rememberedSpanFeatures = new HashMap<>();
        if (aModels != null) {
            for (FeatureState fm : aModels) {
                // Do not remember values unless this feature is enabled
                if (!fm.feature.isRemember()) {
                    continue;
                }

                // Do not remember link features.
                if (!LinkMode.NONE.equals(fm.feature.getLinkMode())) {
                    continue;
                }
                rememberedSpanFeatures.put(fm.feature, fm.value);
            }
        }
    }

    @Override
    public Map<AnnotationFeature, Serializable> getRememberedArcFeatures()
    {
        return rememberedArcFeatures;
    }

    private void setRememberedArcFeatures(List<FeatureState> aModels)
    {
        rememberedArcFeatures = new HashMap<>();
        if (aModels != null) {
            for (FeatureState fm : aModels) {
                // Do not remember values unless this feature is enabled
                if (!fm.feature.isRemember()) {
                    continue;
                }

                // Do not remember link features.
                if (!LinkMode.NONE.equals(fm.feature.getLinkMode())) {
                    continue;
                }
                rememberedArcFeatures.put(fm.feature, fm.value);
            }
        }
    }

    @Override
    public int getFocusUnitIndex()
    {
        return focusUnitIndex;
    }

    @Override
    public void setFocusUnitIndex(int aUnitIndex)
    {
        focusUnitIndex = aUnitIndex;
    }

    @Override
    public int getFirstVisibleUnitIndex()
    {
        return firstVisibleUnitIndex;
    }

    @Override
    public int getLastVisibleUnitIndex()
    {
        return lastVisibleUnitIndex;
    }

    @Override
    public int getUnitCount()
    {
        return unitCount;
    }

    @Override
    public AnnotationLayer getSelectedAnnotationLayer()
    {
        return selectedAnnotationLayer;
    }

    @Override
    public void setSelectedAnnotationLayer(AnnotationLayer selectedAnnotationLayer)
    {
        this.selectedAnnotationLayer = selectedAnnotationLayer;
    }

    @Override
    public AnnotationLayer getDefaultAnnotationLayer()
    {
        return defaultAnnotationLayer;
    }

    @Override
    public void setDefaultAnnotationLayer(AnnotationLayer defaultAnnotationLayer)
    {
        this.defaultAnnotationLayer = defaultAnnotationLayer;
    }

    @Override
    public boolean isForwardAnnotation()
    {
        return forwardAnnotation;
    }

    @Override
    public void setForwardAnnotation(boolean forwardAnnotation)
    {
        this.forwardAnnotation = forwardAnnotation;
    }

    @Override
    public void rememberFeatures()
    {
        if (getSelection().isArc()) {
            this.rememberedArcLayer = getSelectedAnnotationLayer();
            setRememberedArcFeatures(featureModels);
        }
        else {
            this.rememberedSpanLayer = getSelectedAnnotationLayer();
            setRememberedSpanFeatures(featureModels);
        }
    }

    @Override
    public void clearRememberedFeatures()
    {
        setRememberedArcFeatures(null);
        this.rememberedArcLayer = null;
        setRememberedSpanFeatures(null);
        this.rememberedSpanLayer = null;
    }

    @Override
    public void reset()
    {
        getSelection().clear();
        clearArmedSlot();
        clearRememberedFeatures();
        focusUnitIndex = 0;
        firstVisibleUnitIndex = 0;
        lastVisibleUnitIndex = 0;
        unitCount = 0;
        windowBeginOffset = 0;
        windowEndOffset = 0;
        annotationDocumentTimestamp = null;

        fireViewStateChanged();
    }

    private FeatureState armedFeatureState;
    private int armedSlot = -1;

    @Override
    public void setArmedSlot(FeatureState aState, int aIndex)
    {
        boolean needRerender = armedFeatureState != aState || armedSlot != aIndex;
        armedFeatureState = aState;
        armedSlot = aIndex;
        if (needRerender) {
            rerenderSlots();
        }
    }

    @Override
    public boolean isArmedSlot(FeatureState aState, int aIndex)
    {
        if (armedFeatureState == null) {
            return false;
        }

        return Objects.equals(aState.vid, armedFeatureState.vid)
                && Objects.equals(aState.feature, armedFeatureState.feature) && aIndex == armedSlot;
    }

    /**
     * Re-render all slots to de-select all slots that are not armed anymore
     */
    private void rerenderSlots()
    {
        RequestCycle requestCycle = RequestCycle.get();

        if (requestCycle == null) {
            return;
        }

        Optional<IPageRequestHandler> handler = requestCycle.find(IPageRequestHandler.class);
        if (handler.isPresent() && handler.get().isPageInstanceCreated()) {
            Page page = (Page) handler.get().getPage();
            page.send(page, BREADTH, new RenderSlotsEvent(
                    requestCycle.find(IPartialPageRequestHandler.class).orElse(null)));
        }
    }

    @Override
    public void clearArmedSlot()
    {
        boolean needRerender = armedFeatureState != null || armedSlot != -1;
        armedFeatureState = null;
        armedSlot = -1;
        if (needRerender) {
            rerenderSlots();
        }
    }

    @Override
    public boolean isSlotArmed()
    {
        return armedFeatureState != null;
    }

    @Override
    public FeatureState getArmedFeature()
    {
        return armedFeatureState;
    }

    @Override
    public int getArmedSlot()
    {
        return armedSlot;
    }

    @Override
    public List<FeatureState> getFeatureStates()
    {
        return featureModels;
    }

    @Override
    public FeatureState getFeatureState(AnnotationFeature aFeature)
    {
        for (FeatureState f : featureModels) {
            if (Objects.equals(f.feature.getId(), aFeature.getId())) {
                return f;
            }
        }
        return null;
    }

    @Override
    public Optional<Long> getAnnotationDocumentTimestamp()
    {
        return Optional.ofNullable(annotationDocumentTimestamp);
    }

    @Override
    public void setAnnotationDocumentTimestamp(long aAnnotationDocumentTimestamp)
    {
        annotationDocumentTimestamp = aAnnotationDocumentTimestamp;
    }

    @Override
    public PagingStrategy getPagingStrategy()
    {
        return pagingStrategy;
    }

    @Override
    public void setPagingStrategy(PagingStrategy aPagingStrategy)
    {
        pagingStrategy = aPagingStrategy;
    }

    @Override
    public boolean isUserViewingOthersWork(String aCurrentUserName)
    {
<<<<<<< HEAD
        return !user.getUsername().equals(CURATION_USER) && !user.equals(aCurrentUser);
=======
        return !CURATION_USER.equals(aCurrentUserName) && 
                !user.getUsername().equals(aCurrentUserName);
>>>>>>> 0c28ce6d
    }

    @SuppressWarnings("unchecked")
    @Override
    public <M extends Serializable> M getMetaData(AnnotatorStateMetaDataKey<M> aKey)
    {
        if (metaData.containsKey(aKey)) {
            return (M) metaData.get(aKey);
        }
        return null;
    }

    @Override
    public <M extends Serializable> void setMetaData(AnnotatorStateMetaDataKey<M> aKey, M aMetadata)
    {
        metaData.put(aKey, aMetadata);
    }

    private void fireViewStateChanged()
    {
        RequestCycle requestCycle = RequestCycle.get();

        if (requestCycle == null) {
            return;
        }

        Optional<IPageRequestHandler> handler = requestCycle.find(IPageRequestHandler.class);
        if (handler.isPresent() && handler.get().isPageInstanceCreated()) {
            Page page = (Page) handler.get().getPage();
            page.send(page, BREADTH, new AnnotatorViewportChangedEvent(
                    requestCycle.find(AjaxRequestTarget.class).orElse(null)));
        }
    }
}<|MERGE_RESOLUTION|>--- conflicted
+++ resolved
@@ -352,21 +352,18 @@
         return windowEndOffset;
     }
 
-<<<<<<< HEAD
-=======
     @Override
     public List<AnnotationLayer> getAllAnnotationLayers()
     {
         return allAnnotationLayers;
     }
-    
+
     @Override
     public void setAllAnnotationLayers(List<AnnotationLayer> aLayers)
     {
         allAnnotationLayers = unmodifiableList(new ArrayList<>(aLayers));
     }
-    
->>>>>>> 0c28ce6d
+
     @Override
     public List<AnnotationLayer> getAnnotationLayers()
     {
@@ -689,12 +686,8 @@
     @Override
     public boolean isUserViewingOthersWork(String aCurrentUserName)
     {
-<<<<<<< HEAD
-        return !user.getUsername().equals(CURATION_USER) && !user.equals(aCurrentUser);
-=======
-        return !CURATION_USER.equals(aCurrentUserName) && 
-                !user.getUsername().equals(aCurrentUserName);
->>>>>>> 0c28ce6d
+        return !CURATION_USER.equals(aCurrentUserName)
+                && !user.getUsername().equals(aCurrentUserName);
     }
 
     @SuppressWarnings("unchecked")
