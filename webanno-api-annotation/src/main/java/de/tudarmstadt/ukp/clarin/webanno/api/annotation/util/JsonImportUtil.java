--- conflicted
+++ resolved
@@ -94,13 +94,8 @@
                 ExportedTagSet.class);
         return createTagSet(project, importedTagSet, aAnnotationService);
     }
-<<<<<<< HEAD
 
-    public static TagSet createTagSet(Project project, ExportedTagSet importedTagSet,
-=======
-    
     public static TagSet createTagSet(Project project, ExportedTagSet aExTagSet,
->>>>>>> 391ad9fe
             AnnotationSchemaService aAnnotationService)
         throws IOException
     {
@@ -108,7 +103,7 @@
         if (aAnnotationService.existsTagSet(exTagSetName, project)) {
             exTagSetName = copyTagSetName(aAnnotationService, exTagSetName, project);
         }
-        
+
         TagSet newTagSet = new TagSet();
         newTagSet.setDescription(aExTagSet.getDescription());
         newTagSet.setName(exTagSetName);
@@ -116,7 +111,7 @@
         newTagSet.setProject(project);
         newTagSet.setCreateTag(aExTagSet.isCreateTag());
         aAnnotationService.createTagSet(newTagSet);
-                
+
         List<Tag> tags = new ArrayList<>();
         for (ExportedTag exTag : aExTagSet.getTags()) {
             Tag tag = new Tag();
@@ -126,11 +121,8 @@
             tags.add(tag);
         }
 
-<<<<<<< HEAD
-=======
         aAnnotationService.createTags(tags.stream().toArray(Tag[]::new));
-        
->>>>>>> 391ad9fe
+
         return newTagSet;
     }
 
