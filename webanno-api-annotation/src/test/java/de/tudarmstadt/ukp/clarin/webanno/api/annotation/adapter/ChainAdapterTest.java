--- conflicted
+++ resolved
@@ -117,37 +117,28 @@
                 behaviors);
 
         // First time should work
-<<<<<<< HEAD
         corefLayer.setOverlapMode(ANY_OVERLAP);
-        sut.addSpan(document, username, jcas, 0, 1);
-=======
         sut.addSpan(document, username, jcas.getCas(), 0, 1);
->>>>>>> be90944e
         
         // Adding another annotation at the same place DOES NOT work
         corefLayer.setOverlapMode(NO_OVERLAP);
         assertThatExceptionOfType(AnnotationException.class)
-<<<<<<< HEAD
-                .isThrownBy(() -> sut.addSpan(document, username, jcas, 0, 1))
+                .isThrownBy(() -> sut.addSpan(document, username, jcas.getCas(), 0, 1))
                 .withMessageContaining("no overlap or stacking");
         
         corefLayer.setOverlapMode(OVERLAP_ONLY);
         assertThatExceptionOfType(AnnotationException.class)
-                .isThrownBy(() -> sut.addSpan(document, username, jcas, 0, 1))
+                .isThrownBy(() -> sut.addSpan(document, username, jcas.getCas(), 0, 1))
                 .withMessageContaining("stacking is not allowed");
         
         // Adding another annotation at the same place DOES work
         corefLayer.setOverlapMode(STACKING_ONLY);
-        assertThatCode(() -> sut.addSpan(document, username, jcas, 0, 1))
+        assertThatCode(() -> sut.addSpan(document, username, jcas.getCas(), 0, 1))
                 .doesNotThrowAnyException();
         
         corefLayer.setOverlapMode(ANY_OVERLAP);
-        assertThatCode(() -> sut.addSpan(document, username, jcas, 0, 1))
+        assertThatCode(() -> sut.addSpan(document, username, jcas.getCas(), 0, 1))
                 .doesNotThrowAnyException();
-=======
-                .isThrownBy(() -> sut.addSpan(document, username, jcas.getCas(), 0, 1))
-                .withMessageContaining("stacking is not enabled");
->>>>>>> be90944e
     }
     
     @Test
@@ -160,38 +151,29 @@
                 behaviors);
 
         // First time should work - we annotate the whole word "This"
-<<<<<<< HEAD
         corefLayer.setOverlapMode(ANY_OVERLAP);
-        sut.addSpan(document, username, jcas, 0, 4);
-=======
         sut.addSpan(document, username, jcas.getCas(), 0, 4);
->>>>>>> be90944e
         
         // Adding another annotation at the same place DOES NOT work
         // Here we annotate "T" but it should be expanded to "This"
         corefLayer.setOverlapMode(NO_OVERLAP);
         assertThatExceptionOfType(AnnotationException.class)
-<<<<<<< HEAD
-                .isThrownBy(() -> sut.addSpan(document, username, jcas, 0, 1))
+                .isThrownBy(() -> sut.addSpan(document, username, jcas.getCas(), 0, 1))
                 .withMessageContaining("no overlap or stacking");
         
         corefLayer.setOverlapMode(OVERLAP_ONLY);
         assertThatExceptionOfType(AnnotationException.class)
-                .isThrownBy(() -> sut.addSpan(document, username, jcas, 0, 1))
+                .isThrownBy(() -> sut.addSpan(document, username, jcas.getCas(), 0, 1))
                 .withMessageContaining("stacking is not allowed");
         
         // Adding another annotation at the same place DOES work
         // Here we annotate "T" but it should be expanded to "This"
         corefLayer.setOverlapMode(STACKING_ONLY);
-        assertThatCode(() -> sut.addSpan(document, username, jcas, 0, 1))
+        assertThatCode(() -> sut.addSpan(document, username, jcas.getCas(), 0, 1))
                 .doesNotThrowAnyException();
         
         corefLayer.setOverlapMode(ANY_OVERLAP);
-        assertThatCode(() -> sut.addSpan(document, username, jcas, 0, 1))
-                .doesNotThrowAnyException();    }
-=======
-                .isThrownBy(() -> sut.addSpan(document, username, jcas.getCas(), 0, 1))
-                .withMessageContaining("stacking is not enabled");
+        assertThatCode(() -> sut.addSpan(document, username, jcas.getCas(), 0, 1))
+                .doesNotThrowAnyException();
     }
->>>>>>> be90944e
 }