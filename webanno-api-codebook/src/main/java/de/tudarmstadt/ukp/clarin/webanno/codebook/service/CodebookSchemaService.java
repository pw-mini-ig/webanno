/*
 * Copyright 2019
 * Ubiquitous Knowledge Processing (UKP) Lab Technische Universität Darmstadt  
 *  and Language Technology Group  Universität Hamburg 
 *
 * Licensed under the Apache License, Version 2.0 (the "License");
 * you may not use this file except in compliance with the License.
 * You may obtain a copy of the License at
 *
 *  http://www.apache.org/licenses/LICENSE-2.0
 *
 * Unless required by applicable law or agreed to in writing, software
 * distributed under the License is distributed on an "AS IS" BASIS,
 * WITHOUT WARRANTIES OR CONDITIONS OF ANY KIND, either express or implied.
 * See the License for the specific language governing permissions and
 * limitations under the License.
 */
package de.tudarmstadt.ukp.clarin.webanno.codebook.service;

import java.util.List;

import org.apache.uima.resource.metadata.TypeDescription;
import org.apache.uima.resource.metadata.TypeSystemDescription;
import org.springframework.security.access.prepost.PreAuthorize;

import de.tudarmstadt.ukp.clarin.webanno.codebook.model.Codebook;
import de.tudarmstadt.ukp.clarin.webanno.codebook.model.CodebookCategory;
import de.tudarmstadt.ukp.clarin.webanno.codebook.model.CodebookFeature;
import de.tudarmstadt.ukp.clarin.webanno.codebook.model.CodebookTag;
import de.tudarmstadt.ukp.clarin.webanno.model.Project;

/**
<<<<<<< HEAD
 * This interface contains methods which are related to CodebookCategory, CodebookTag and Type for
 * the annotation project.
=======
 * This interface contains methods which are related to CodebookCategory,
 * CodebookTag and Type for the annotation project.
>>>>>>> 3c7f9f2a
 */
public interface CodebookSchemaService {
    String SERVICE_NAME = "codebookService";

    @PreAuthorize("hasAnyRole('ROLE_ADMIN','ROLE_USER')")
    void createCodebook(Codebook codebook);

    void createCodebookFeature(CodebookFeature aFeature);

    /**
<<<<<<< HEAD
     * creates a {@link CodebookTag} for a given {@link CodebookCategory}. Combination of
     * {@code tag name} and {@code category name} should be unique
=======
     * creates a {@link CodebookTag} for a given {@link CodebookCategory}.
     * Combination of {@code tag name} and {@code category name} should be unique
>>>>>>> 3c7f9f2a
     *
     * @param aTag
     *            the tag.
     */
    @PreAuthorize("hasAnyRole('ROLE_ADMIN','ROLE_USER')")
    void createCodebookTag(CodebookTag aTag);

    /**
     * creates a {@link CodebookCategory} object in the database
     *
     * @param aCategory
     *            the category.
     */
    @PreAuthorize("hasAnyRole('ROLE_ADMIN','ROLE_USER')")
    void createCodebookCategory(CodebookCategory aCategory);

    boolean existsFeature(String aName, Codebook aCodebook);

    boolean existsCodebook(String name, Project project);

    /**
     * Check if a tag with this name in the given category exists
     *
     * @param tagName
     *            the tag name.
     * @param category
     *            the category.
     * @return if the tag exists.
     */
    boolean existsCodebookTag(String tagName, CodebookCategory category);

    Codebook getCodebook(long id);

    Codebook getCodebook(int codebookorder, Project project);

    /**
     * Get a {@code Codebook}
     * 
     * @param aName
     *            Name of the codebook
     * @param aProject
     *            the current project
     * @return
     */
    Codebook getCodeBook(String aName, Project aProject);

    CodebookFeature getCodebookFeature(String name, Codebook codebook);

    /**
     * gets a {@link CodebookTag} using its name and a {@link CodebookCategory}
     *
     * @param tagName
     *            the tag name.
     * @param category
     *            the category.
     * @return the tag.
     */
    CodebookTag getCodebookTag(String tagName, CodebookCategory category);

    /**
     * removes a {@link CodebookCategory } from the database
     *
     * @param category
     *            the category.
     */
    void removeCodebookCategory(CodebookCategory category);

    /**
     * Removes a {@link CodebookTag} from the database
     *
     * @param tag
     *            the tag.
     */
    @PreAuthorize("hasAnyRole('ROLE_ADMIN','ROLE_USER')")
    void removeCodebookTag(CodebookTag tag);

    /**
     * list all {@link CodebookTag} in a {@link CodebookCategory}
     *
     * @param category
     *            the category.
     * @return the tags.
     */
    List<CodebookTag> listTags(CodebookCategory category);

    /**
     * List all codebooks in the project
     * 
     * @param aProject
     * @return
     */
    List<Codebook> listCodebook(Project aProject);

    /**
     * List all features in this {@code Codebook}
     * 
     * @param code
     *            the codebook code
     * @return the list of features in this codebook
     */
    List<CodebookFeature> listCodebookFeature(Codebook code);

    List<CodebookFeature> listCodebookFeature(Project aProject);

    void removeCodebookFeature(CodebookFeature feature);

    void removeCodebook(Codebook type);

    void generateFeatures(TypeSystemDescription aTSD, TypeDescription aTD, Codebook aCodebook);

}<|MERGE_RESOLUTION|>--- conflicted
+++ resolved
@@ -30,13 +30,8 @@
 import de.tudarmstadt.ukp.clarin.webanno.model.Project;
 
 /**
-<<<<<<< HEAD
- * This interface contains methods which are related to CodebookCategory, CodebookTag and Type for
- * the annotation project.
-=======
  * This interface contains methods which are related to CodebookCategory,
  * CodebookTag and Type for the annotation project.
->>>>>>> 3c7f9f2a
  */
 public interface CodebookSchemaService {
     String SERVICE_NAME = "codebookService";
@@ -47,13 +42,8 @@
     void createCodebookFeature(CodebookFeature aFeature);
 
     /**
-<<<<<<< HEAD
-     * creates a {@link CodebookTag} for a given {@link CodebookCategory}. Combination of
-     * {@code tag name} and {@code category name} should be unique
-=======
      * creates a {@link CodebookTag} for a given {@link CodebookCategory}.
      * Combination of {@code tag name} and {@code category name} should be unique
->>>>>>> 3c7f9f2a
      *
      * @param aTag
      *            the tag.
