/*
 * Copyright 2019
 * Ubiquitous Knowledge Processing (UKP) Lab Technische Universität Darmstadt  
 *  and Language Technology Group  Universität Hamburg 
 *
 * Licensed under the Apache License, Version 2.0 (the "License");
 * you may not use this file except in compliance with the License.
 * You may obtain a copy of the License at
 *
 *  http://www.apache.org/licenses/LICENSE-2.0
 *
 * Unless required by applicable law or agreed to in writing, software
 * distributed under the License is distributed on an "AS IS" BASIS,
 * WITHOUT WARRANTIES OR CONDITIONS OF ANY KIND, either express or implied.
 * See the License for the specific language governing permissions and
 * limitations under the License.
 */
package de.tudarmstadt.ukp.clarin.webanno.codebook.service;

import static java.util.Objects.isNull;

import java.util.ArrayList;
import java.util.List;

import javax.persistence.EntityManager;
import javax.persistence.NoResultException;
import javax.persistence.PersistenceContext;

import org.apache.uima.resource.metadata.TypeDescription;
import org.apache.uima.resource.metadata.TypeSystemDescription;
import org.slf4j.Logger;
import org.slf4j.LoggerFactory;
import org.slf4j.MDC;
import org.springframework.beans.factory.annotation.Autowired;
<<<<<<< HEAD
import org.springframework.beans.factory.annotation.Value;
=======
>>>>>>> 3c7f9f2a
import org.springframework.stereotype.Component;
import org.springframework.transaction.annotation.Transactional;

import de.tudarmstadt.ukp.clarin.webanno.api.AnnotationSchemaService;
import de.tudarmstadt.ukp.clarin.webanno.codebook.model.Codebook;
import de.tudarmstadt.ukp.clarin.webanno.codebook.model.CodebookCategory;
import de.tudarmstadt.ukp.clarin.webanno.codebook.model.CodebookFeature;
import de.tudarmstadt.ukp.clarin.webanno.codebook.model.CodebookTag;
import de.tudarmstadt.ukp.clarin.webanno.model.Project;
import de.tudarmstadt.ukp.clarin.webanno.support.logging.Logging;

/**
 * Implementation of methods defined in the {@link AnnotationSchemaService}
 * interface
 */
@Component(CodebookSchemaService.SERVICE_NAME)
public class CodebookSchemaServiceImpl implements CodebookSchemaService {
    private final Logger log = LoggerFactory.getLogger(getClass());

    

    private @PersistenceContext EntityManager entityManager;
<<<<<<< HEAD
    // private @Lazy @Autowired(required = false) List<ProjectInitializer> initializerProxy;
    private @Autowired CodebookFeatureSupportRegistry featureSupportRegistry;

    public CodebookSchemaServiceImpl()
    {
        // Nothing to do
    }

=======
    // private @Lazy @Autowired(required = false) List<ProjectInitializer>
    // initializerProxy;
    private @Autowired CodebookFeatureSupportRegistry featureSupportRegistry;

    public CodebookSchemaServiceImpl() {
       
    }

>>>>>>> 3c7f9f2a
    @Override
    @Transactional
    public void createCodebook(Codebook codebook) {
        if (isNull(codebook.getId())) {
            entityManager.persist(codebook);
        } else {
            entityManager.merge(codebook);
        }

        try (MDC.MDCCloseable closable = MDC.putCloseable(Logging.KEY_PROJECT_ID,
                String.valueOf(codebook.getProject().getId()))) {
            Project project = codebook.getProject();
            log.info("Created codebook [{}]({}) in project [{}]({})", codebook.getName(),
                    codebook.getId(), project.getName(), project.getId());
        }
    }

    @Override
    @Transactional
    public void createCodebookFeature(CodebookFeature aFeature) {
        if (isNull(aFeature.getId())) {
            entityManager.persist(aFeature);
        } else {
            entityManager.merge(aFeature);
        }
    }

    @Override
    @Transactional
    public void createCodebookCategory(CodebookCategory aCategory) {
        if (isNull(aCategory.getId())) {
            entityManager.persist(aCategory);
        } else {
            entityManager.merge(aCategory);
        }

        try (MDC.MDCCloseable closable = MDC.putCloseable(Logging.KEY_PROJECT_ID,
                String.valueOf(aCategory.getProject().getId()))) {
            Project project = aCategory.getProject();
            log.info("Created codebook_category [{}]({}) in project [{}]({})", aCategory.getName(),
                    aCategory.getId(), project.getName(), project.getId());
        }
    }

    @Override
    @Transactional
    public boolean existsFeature(String aName, Codebook aCodebook) {

        try {
            entityManager
                    .createQuery("FROM CodebookFeature WHERE name = :name AND codebook = :codebook",
                            CodebookFeature.class)
                    .setParameter("name", aName).setParameter("codebook", aCodebook)
                    .getSingleResult();
            return true;
        } catch (NoResultException e) {
            return false;

        }
    }

    @Override
    public boolean existsCodebookTag(String aTagName, CodebookCategory aCategory) {
        try {
            getCodebookTag(aTagName, aCategory);
            return true;
        } catch (NoResultException e) {
            return false;
        }
    }

    @Override
    @Transactional
    public CodebookTag getCodebookTag(String aTagName, CodebookCategory aCategory) {
        return entityManager
                .createQuery("FROM CodebookTag WHERE name = :name AND" + " category =:category",
                        CodebookTag.class)
                .setParameter("name", aTagName).setParameter("category", aCategory)
                .getSingleResult();
    }

    @Override
    @Transactional(noRollbackFor = NoResultException.class)
    public boolean existsCodebook(String aName, Project aProject) {
        try {
            entityManager
                    .createQuery("FROM Codebook WHERE name = :name AND project = :project",
                            Codebook.class)
                    .setParameter("name", aName).setParameter("project", aProject)
                    .getSingleResult();
            return true;
        } catch (NoResultException e) {
            return false;
        }
    }

    @Override
    @Transactional
<<<<<<< HEAD
    public Codebook getCodebook(long aId)
    {
=======
    public Codebook getCodebook(long aId) {
>>>>>>> 3c7f9f2a
        return entityManager.createQuery("FROM Codebook WHERE id = :id", Codebook.class)
                .setParameter("id", aId).getSingleResult();
    }

    @Override
    @Transactional
    public Codebook getCodebook(int aCodebookorder, Project aProject)
    {
        return entityManager
                .createQuery(
                        "FROM Codebook WHERE codebookorder = :codebookorder AND project =:project ",
                        Codebook.class)
                .setParameter("codebookorder", aCodebookorder).setParameter("project", aProject)
                .getSingleResult();
    }

    @Override
    @Transactional
    public Codebook getCodeBook(String aName, Project aProject) {
        return entityManager
                .createQuery("From Codebook where name = :name AND project =:project",
                        Codebook.class)
                .setParameter("name", aName).setParameter("project", aProject).getSingleResult();
    }

    @Override
    @Transactional
<<<<<<< HEAD
    public CodebookFeature getCodebookFeature(String aName, Codebook aCodebook)
    {
=======
    public CodebookFeature getCodebookFeature(String aName, Codebook aCodebook) {
>>>>>>> 3c7f9f2a
        return entityManager
                .createQuery("FROM CodebookFeature WHERE name = :name AND codebook = :codebook",
                        CodebookFeature.class)
                .setParameter("name", aName).setParameter("codebook", aCodebook).getSingleResult();
    }

    @Override
    @Transactional
    public void removeCodebookCategory(CodebookCategory aCategory) {
        for (CodebookTag tag : this.listTags(aCategory)) {
            entityManager.remove(tag);
        }
        entityManager.remove(
                entityManager.contains(aCategory) ? aCategory : entityManager.merge(aCategory));
    }

    @Override
    @Transactional
    public void createCodebookTag(CodebookTag aTag) {
        if (isNull(aTag.getId())) {
            entityManager.persist(aTag);
        } else {
            entityManager.merge(aTag);
        }

        try (MDC.MDCCloseable closable = MDC.putCloseable(Logging.KEY_PROJECT_ID,
                String.valueOf(aTag.getCategory().getProject().getId()))) {
            CodebookCategory category = aTag.getCategory();
            Project project = category.getProject();
            log.info(
                    "Created codebook_tag [{}]({}) in codebook_category [{}]({}) in project [{}]({})",
                    aTag.getName(), aTag.getId(), category.getName(), category.getId(),
                    project.getName(), project.getId());
        }
    }

    @Override
    @Transactional
    public void removeCodebookTag(CodebookTag aTag) {
        entityManager.remove(entityManager.contains(aTag) ? aTag : entityManager.merge(aTag));
    }

    @Override
    @Transactional
    public List<CodebookTag> listTags(CodebookCategory aCategory) {
        return entityManager
                .createQuery("FROM CodebookTag WHERE category = :category ORDER BY name ASC",
                        CodebookTag.class)
                .setParameter("category", aCategory).getResultList();
    }

    @Override
    @Transactional
    public List<Codebook> listCodebook(Project aProject) {
        return entityManager
                .createQuery("FROM Codebook WHERE project =:project ORDER BY codebookorder asc",
                        Codebook.class)
                .setParameter("project", aProject).getResultList();
    }

    @Override
    @Transactional
    public List<CodebookFeature> listCodebookFeature(Codebook code) {
        if (isNull(code) || isNull(code.getId())) {
            return new ArrayList<>();
        }

        return entityManager
                .createQuery("FROM CodebookFeature  WHERE codebook =:codebook ORDER BY uiName",
                        CodebookFeature.class)
                .setParameter("codebook", code).getResultList();
    }

    @Override
    @Transactional
<<<<<<< HEAD
    public List<CodebookFeature> listCodebookFeature(Project aProject)
    {
=======
    public List<CodebookFeature> listCodebookFeature(Project aProject) {
>>>>>>> 3c7f9f2a
        return entityManager.createQuery(
                "FROM CodebookFeature f WHERE project =:project ORDER BY f.codebook.uiName, f.uiName",
                CodebookFeature.class).setParameter("project", aProject).getResultList();
    }

    @Override
    @Transactional
    public void removeCodebook(Codebook aCodebook) {
        for (CodebookFeature feature : listCodebookFeature(aCodebook)) {

            removeCodebookFeature(feature);
        }

        entityManager.remove(
                entityManager.contains(aCodebook) ? aCodebook : entityManager.merge(aCodebook));
    }

    public void generateFeatures(TypeSystemDescription aTSD, TypeDescription aTD,
            Codebook aCodebook) {
        List<CodebookFeature> features = listCodebookFeature(aCodebook);
        for (CodebookFeature feature : features) {
            CodebookFeatureSupport fs = featureSupportRegistry.getFeatureSupport(feature);
            fs.generateFeature(aTSD, aTD, feature);
        }
    }

    @Override
    public void removeCodebookFeature(CodebookFeature aFeature)
    {
        entityManager.remove(
                entityManager.contains(aFeature) ? aFeature : entityManager.merge(aFeature));

    }

}<|MERGE_RESOLUTION|>--- conflicted
+++ resolved
@@ -32,10 +32,6 @@
 import org.slf4j.LoggerFactory;
 import org.slf4j.MDC;
 import org.springframework.beans.factory.annotation.Autowired;
-<<<<<<< HEAD
-import org.springframework.beans.factory.annotation.Value;
-=======
->>>>>>> 3c7f9f2a
 import org.springframework.stereotype.Component;
 import org.springframework.transaction.annotation.Transactional;
 
@@ -58,25 +54,14 @@
     
 
     private @PersistenceContext EntityManager entityManager;
-<<<<<<< HEAD
-    // private @Lazy @Autowired(required = false) List<ProjectInitializer> initializerProxy;
-    private @Autowired CodebookFeatureSupportRegistry featureSupportRegistry;
-
-    public CodebookSchemaServiceImpl()
-    {
-        // Nothing to do
-    }
-
-=======
     // private @Lazy @Autowired(required = false) List<ProjectInitializer>
     // initializerProxy;
     private @Autowired CodebookFeatureSupportRegistry featureSupportRegistry;
 
     public CodebookSchemaServiceImpl() {
-       
-    }
-
->>>>>>> 3c7f9f2a
+       // Nothing to do
+    }
+
     @Override
     @Transactional
     public void createCodebook(Codebook codebook) {
@@ -175,12 +160,8 @@
 
     @Override
     @Transactional
-<<<<<<< HEAD
     public Codebook getCodebook(long aId)
     {
-=======
-    public Codebook getCodebook(long aId) {
->>>>>>> 3c7f9f2a
         return entityManager.createQuery("FROM Codebook WHERE id = :id", Codebook.class)
                 .setParameter("id", aId).getSingleResult();
     }
@@ -208,12 +189,8 @@
 
     @Override
     @Transactional
-<<<<<<< HEAD
     public CodebookFeature getCodebookFeature(String aName, Codebook aCodebook)
     {
-=======
-    public CodebookFeature getCodebookFeature(String aName, Codebook aCodebook) {
->>>>>>> 3c7f9f2a
         return entityManager
                 .createQuery("FROM CodebookFeature WHERE name = :name AND codebook = :codebook",
                         CodebookFeature.class)
@@ -222,7 +199,8 @@
 
     @Override
     @Transactional
-    public void removeCodebookCategory(CodebookCategory aCategory) {
+    public void removeCodebookCategory(CodebookCategory aCategory) 
+    {
         for (CodebookTag tag : this.listTags(aCategory)) {
             entityManager.remove(tag);
         }
@@ -289,12 +267,8 @@
 
     @Override
     @Transactional
-<<<<<<< HEAD
     public List<CodebookFeature> listCodebookFeature(Project aProject)
     {
-=======
-    public List<CodebookFeature> listCodebookFeature(Project aProject) {
->>>>>>> 3c7f9f2a
         return entityManager.createQuery(
                 "FROM CodebookFeature f WHERE project =:project ORDER BY f.codebook.uiName, f.uiName",
                 CodebookFeature.class).setParameter("project", aProject).getResultList();
