--- conflicted
+++ resolved
@@ -70,12 +70,9 @@
 import de.tudarmstadt.ukp.clarin.webanno.api.annotation.util.TypeSystemAnalysis;
 import de.tudarmstadt.ukp.clarin.webanno.api.annotation.util.TypeSystemAnalysis.RelationDetails;
 import de.tudarmstadt.ukp.clarin.webanno.api.annotation.util.WebAnnoCasUtil;
-<<<<<<< HEAD
 import de.tudarmstadt.ukp.clarin.webanno.api.dao.initializers.ProjectInitializer;
 import de.tudarmstadt.ukp.clarin.webanno.codebook.model.Codebook;
 import de.tudarmstadt.ukp.clarin.webanno.codebook.service.CodebookSchemaService;
-=======
->>>>>>> b7904d71
 import de.tudarmstadt.ukp.clarin.webanno.model.AnnotationDocument;
 import de.tudarmstadt.ukp.clarin.webanno.model.AnnotationFeature;
 import de.tudarmstadt.ukp.clarin.webanno.model.AnnotationLayer;
@@ -96,70 +93,26 @@
     private final Logger log = LoggerFactory.getLogger(getClass());
 
     private @PersistenceContext EntityManager entityManager;
-<<<<<<< HEAD
-
-    private @Autowired FeatureSupportRegistry featureSupportRegistry;
-    private @Autowired ApplicationEventPublisher applicationEventPublisher;
-    private @Autowired LayerSupportRegistry layerSupportRegistry;
+
+    private final LayerSupportRegistry layerSupportRegistry;
 
     private @Autowired CodebookSchemaService codebookService;
 
-    private @Lazy @Autowired(required = false) List<ProjectInitializer> initializerProxy;
-
-    private List<ProjectInitializer> initializers;
-
-    public AnnotationSchemaServiceImpl()
-=======
-    
-    private final LayerSupportRegistry layerSupportRegistry;
     private final FeatureSupportRegistry featureSupportRegistry;
-    
+
     @Autowired
     public AnnotationSchemaServiceImpl(LayerSupportRegistry aLayerSupportRegistry,
             FeatureSupportRegistry aFeatureSupportRegistry)
->>>>>>> b7904d71
     {
         layerSupportRegistry = aLayerSupportRegistry;
         featureSupportRegistry = aFeatureSupportRegistry;
     }
 
-<<<<<<< HEAD
-    @EventListener
-    public void onContextRefreshedEvent(ContextRefreshedEvent aEvent)
-    {
-        init();
-    }
-
-    /* package private */ void init()
-    {
-        List<ProjectInitializer> inits = new ArrayList<>();
-
-        if (initializerProxy != null) {
-            inits.addAll(initializerProxy);
-            AnnotationAwareOrderComparator.sort(inits);
-
-            Set<Class<? extends ProjectInitializer>> initializerClasses = new HashSet<>();
-            for (ProjectInitializer init : inits) {
-                if (initializerClasses.add(init.getClass())) {
-                    log.info("Found project initializer: {}",
-                            ClassUtils.getAbbreviatedName(init.getClass(), 20));
-                }
-                else {
-                    throw new IllegalStateException("There cannot be more than once instance "
-                            + "of each project initializer class! Duplicate instance of class: "
-                                    + init.getClass());
-                }
-            }
-        }
-
-        initializers = Collections.unmodifiableList(inits);
-=======
     public AnnotationSchemaServiceImpl(LayerSupportRegistry aLayerSupportRegistry,
             FeatureSupportRegistry aFeatureSupportRegistry, EntityManager aEntityManager)
     {
         this(aLayerSupportRegistry, aFeatureSupportRegistry);
         entityManager = aEntityManager;
->>>>>>> b7904d71
     }
 
     @Override
@@ -559,61 +512,6 @@
 
     @Override
     @Transactional
-<<<<<<< HEAD
-    public void initializeProject(Project aProject)
-        throws IOException
-    {
-        Deque<ProjectInitializer> deque = new LinkedList<>(initializers);
-        Set<Class<? extends ProjectInitializer>> initsSeen = new HashSet<>();
-        Set<ProjectInitializer> initsDeferred = SetUtils.newIdentityHashSet();
-
-        Set<Class<? extends ProjectInitializer>> allInits = new HashSet<>();
-
-        for (ProjectInitializer initializer : deque) {
-            allInits.add(initializer.getClass());
-        }
-
-        while (!deque.isEmpty()) {
-            ProjectInitializer initializer = deque.pop();
-
-            if (!allInits.containsAll(initializer.getDependencies())) {
-                throw new IllegalStateException(
-                        "Missing dependencies of " + initializer + " initializer from " + deque);
-            }
-
-            if (initsDeferred.contains(initializer)) {
-                throw new IllegalStateException("Circular initializer dependencies in "
-                        + initsDeferred + " via " + initializer);
-            }
-
-            if (initsSeen.containsAll(initializer.getDependencies())) {
-                log.debug("Applying project initializer: {}", initializer);
-                initializer.configure(aProject);
-                initsSeen.add(initializer.getClass());
-                initsDeferred.clear();
-            }
-            else {
-                log.debug(
-                        "Deferring project initializer as dependencies are not yet fulfilled: [{}]",
-                        initializer);
-                deque.add(initializer);
-                initsDeferred.add(initializer);
-            }
-        }
-    }
-
-    @Override
-    @Transactional
-    public List<AnnotationLayer> listAnnotationType()
-    {
-        return entityManager.createQuery("FROM AnnotationLayer ORDER BY name",
-                AnnotationLayer.class).getResultList();
-    }
-
-    @Override
-    @Transactional
-=======
->>>>>>> b7904d71
     public List<AnnotationLayer> listAnnotationLayer(Project aProject)
     {
         return entityManager
@@ -664,7 +562,7 @@
                 "FROM AnnotationFeature",
                 "WHERE layer = :layer",
                 "ORDER BY uiName");
-        
+
         return entityManager.createQuery(query, AnnotationFeature.class)
                 .setParameter("layer", aLayer)
                 .getResultList();
@@ -683,7 +581,7 @@
                 "WHERE layer = :layer",
                 "AND enabled = true",
                 "ORDER BY uiName");
-        
+
         return entityManager.createQuery(query, AnnotationFeature.class)
                 .setParameter("layer", aLayer)
                 .getResultList();
@@ -779,7 +677,7 @@
     public List<AnnotationLayer> listSupportedLayers(Project aProject)
     {
         List<AnnotationLayer> supportedLayers = new ArrayList<>();
-        
+
         for (AnnotationLayer l : listAnnotationLayer(aProject)) {
             try {
                 layerSupportRegistry.getLayerSupport(l);
@@ -788,21 +686,21 @@
                 // Skip unsupported layers
                 continue;
             }
-            
+
             // Add supported layers to the result
             supportedLayers.add(l);
         }
-        
+
         return supportedLayers;
-        
-    }
-    
+
+    }
+
     @Override
     @Transactional
     public List<AnnotationFeature> listSupportedFeatures(Project aProject)
     {
         List<AnnotationFeature> supportedFeatures = new ArrayList<>();
-        
+
         for (AnnotationFeature f : listAnnotationFeature(aProject)) {
             try {
                 featureSupportRegistry.getFeatureSupport(f);
@@ -811,20 +709,20 @@
                 // Skip unsupported features
                 continue;
             }
-            
+
             // Add supported features to the result
             supportedFeatures.add(f);
         }
-        
+
         return supportedFeatures;
     }
-    
+
     @Override
     @Transactional
     public List<AnnotationFeature> listSupportedFeatures(AnnotationLayer aLayer)
     {
         List<AnnotationFeature> supportedFeatures = new ArrayList<>();
-        
+
         for (AnnotationFeature f : listAnnotationFeature(aLayer)) {
             try {
                 featureSupportRegistry.getFeatureSupport(f);
@@ -833,14 +731,14 @@
                 // Skip unsupported features
                 continue;
             }
-            
+
             // Add supported features to the result
             supportedFeatures.add(f);
         }
-        
+
         return supportedFeatures;
     }
-    
+
 
     @Override
     public TypeSystemDescription getCustomProjectTypes(Project aProject)
@@ -848,15 +746,9 @@
         // Create a new type system from scratch
         TypeSystemDescription tsd = new TypeSystemDescription_impl();
 
-<<<<<<< HEAD
-        List<AnnotationFeature> allFeaturesInProject = listAnnotationFeature(aProject);
-
-        listAnnotationLayer(aProject).stream()
-=======
         List<AnnotationFeature> allFeaturesInProject = listSupportedFeatures(aProject);
-        
+
         listSupportedLayers(aProject).stream()
->>>>>>> b7904d71
                 .filter(layer -> !layer.isBuiltIn())
                 .forEachOrdered(layer -> layerSupportRegistry.getLayerSupport(layer)
                 .generateTypes(tsd, layer, allFeaturesInProject));
@@ -877,17 +769,9 @@
         TypeSystemDescription tsd = new TypeSystemDescription_impl();
 
         TypeSystemDescription builtInTypes = createTypeSystemDescription();
-<<<<<<< HEAD
-
-        List<AnnotationLayer> allLayersInProject = listAnnotationLayer(aProject);
-        List<AnnotationFeature> allFeaturesInProject = listAnnotationFeature(aProject);
-
-=======
-        
+
         List<AnnotationLayer> allLayersInProject = listSupportedLayers(aProject);
         List<AnnotationFeature> allFeaturesInProject = listSupportedFeatures(aProject);
-        
->>>>>>> b7904d71
         for (AnnotationLayer layer : allLayersInProject) {
             LayerSupport<?, ?> layerSupport = layerSupportRegistry.getLayerSupport(layer);
 
