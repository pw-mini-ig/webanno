--- conflicted
+++ resolved
@@ -107,33 +107,15 @@
 
         // documentService.getCasFile() is just a stupid wrapper around storageService.getCasFile()
         // and it is easiest we emulate it here
-<<<<<<< HEAD
-        when(documentService.getCasFile(any(), any())).thenAnswer(invocation -> {
-            return casStorageService.getCasFile(invocation.getArgument(0, SourceDocument.class),
-                    invocation.getArgument(1, String.class));
-        });
-
-        // Dynamically generate a SourceDocument with an incrementing ID when asked for one
-        when(documentService.getSourceDocument(any(), any())).then(invocation -> {
-            SourceDocument doc = new SourceDocument();
-            doc.setId(nextDocId++);
-            doc.setProject(invocation.getArgument(0, Project.class));
-            doc.setName(invocation.getArgument(1, String.class));
-            return doc;
-        });
-
-        sut = new AnnotationDocumentExporter(documentService, null, importExportSerivce);
-=======
         when(documentService.getCasFile(any(), any()))
                 .thenAnswer(invocation -> {
                     return casStorageService.getCasFile(
                             invocation.getArgument(0, SourceDocument.class),
                             invocation.getArgument(1, String.class));
                 });
-                
+
         sut = new AnnotationDocumentExporter(documentService, schemaService, null,
                 importExportSerivce);
->>>>>>> 01d86f64
     }
 
     @Test
@@ -195,7 +177,7 @@
 
         // Import the project again
         ExportedProject exProject = ProjectExportServiceImpl.loadExportedProject(aZipFile);
-        
+
         // Provide source documents based on data in the exported project
         when(documentService.listSourceDocuments(any())).then(invocation -> {
             long i = 1;
@@ -207,11 +189,11 @@
                 doc.setProject(project);
                 docs.add(doc);
             }
-            
+
             return docs;
         });
-        
-        
+
+
         ProjectImportRequest importRequest = new ProjectImportRequest(true);
         sut.importData(importRequest, project, exProject, aZipFile);
 
