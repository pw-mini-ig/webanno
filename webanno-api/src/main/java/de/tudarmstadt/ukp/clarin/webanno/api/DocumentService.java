--- conflicted
+++ resolved
@@ -138,11 +138,6 @@
     void removeSourceDocument(SourceDocument document)
         throws IOException;
 
-<<<<<<< HEAD
-    void removeAllSourceDocuments(Project aProject) throws IOException;
-    
-=======
->>>>>>> f80bd617
     /**
      * Upload a SourceDocument, obtained as Inputstream, such as from remote API Zip folder to a
      * repository directory. This way we don't need to create the file to a temporary folder
