/*
 * Copyright 2017
 * Ubiquitous Knowledge Processing (UKP) Lab and FG Language Technology
 * Technische Universität Darmstadt
 *
 * Licensed under the Apache License, Version 2.0 (the "License");
 * you may not use this file except in compliance with the License.
 * You may obtain a copy of the License at
 *
 *  http://www.apache.org/licenses/LICENSE-2.0
 *
 * Unless required by applicable law or agreed to in writing, software
 * distributed under the License is distributed on an "AS IS" BASIS,
 * WITHOUT WARRANTIES OR CONDITIONS OF ANY KIND, either express or implied.
 * See the License for the specific language governing permissions and
 * limitations under the License.
 */
package de.tudarmstadt.ukp.clarin.webanno.brat.metrics;

import org.springframework.jmx.export.annotation.ManagedMetric;
import org.springframework.jmx.export.annotation.ManagedOperation;
import org.springframework.jmx.export.annotation.ManagedResource;
import org.springframework.jmx.support.MetricType;
import org.springframework.stereotype.Component;

@ManagedResource
@Component
public class BratMetricsImpl implements BratMetrics
{
    private long fullRenderCount = 0;
    private long fullRenderedSize = 0;
    
    private long diffRenderAttempts = 0;
    private long diffRenderCount = 0;
    private long diffRenderedSize = 0;
    
    private long savedRenderedSize = 0;
   
    private long sentRenderedSize = 0;
    
    private long renderTime = 0;
    private long maxRenderTime = 0;
    private long lastRenderTime = 0;
    
    @ManagedMetric(metricType = MetricType.COUNTER)
    public long getFullRenderCount()
    {
        return fullRenderCount;
    }

    @ManagedMetric(metricType = MetricType.COUNTER, unit = "chars")
    public long getFullRenderedSize()
    {
        return fullRenderedSize;
    }

    @ManagedMetric(metricType = MetricType.COUNTER)
    public long getDiffRenderAttempts()
    {
        return diffRenderAttempts;
    }

    @ManagedMetric(metricType = MetricType.COUNTER)
    public long getDiffRenderCount()
    {
        return diffRenderCount;
    }

    @ManagedMetric(metricType = MetricType.COUNTER, unit = "chars")
    public long getDiffRenderedSize()
    {
        return diffRenderedSize;
    }

    @ManagedMetric(metricType = MetricType.COUNTER, unit = "chars")
    public long getSavedRenderedSize()
    {
        return savedRenderedSize;
    }

    @ManagedMetric(metricType = MetricType.COUNTER, unit = "ms")
    public long getRenderTime()
    {
        return renderTime;
    }

    @ManagedMetric(metricType = MetricType.COUNTER, unit = "ms")
    public long getMaxRenderTime()
    {
        return maxRenderTime;
    }

    @ManagedMetric(metricType = MetricType.COUNTER, unit = "ms")
    public long getLastRenderTime()
    {
        return lastRenderTime;
    }

    @ManagedMetric(metricType = MetricType.COUNTER, unit = "chars")
    public long getSentRenderedSize()
    {
        return sentRenderedSize;
    }
    
    @ManagedOperation
    public void reset()
    {
        fullRenderCount = 0;
        fullRenderedSize = 0;
<<<<<<< HEAD
=======
        diffRenderAttempts = 0;
>>>>>>> 72798108
        diffRenderCount = 0;
        diffRenderedSize = 0;
        savedRenderedSize = 0;
        sentRenderedSize = 0;
        renderTime = 0;
        maxRenderTime = 0;
<<<<<<< HEAD
=======
        lastRenderTime = 0;
>>>>>>> 72798108
    }
    
    @Override
    public synchronized void renderComplete(RenderType aType, long aTime, String aFull,
            String aDiff)
    {
        switch (aType) {
        case DIFFERENTIAL:
            diffRenderCount++;
            diffRenderedSize += aDiff.length();
            sentRenderedSize += aDiff.length();
            savedRenderedSize += aFull.length() - aDiff.length();
            break;
        case FULL:
            fullRenderCount++;
            fullRenderedSize += aFull.length();
            sentRenderedSize += aFull.length();
            if (aDiff != null) {
                diffRenderAttempts++;
            }
            break;
        }
        
        renderTime += aTime;
        maxRenderTime = Math.max(maxRenderTime, aTime);
<<<<<<< HEAD
        
        fullRenderedSize += aFull.length();

        if (aDiff != null) {
            diffRenderedSize += aDiff.length();
        }
=======
        lastRenderTime = aTime;
>>>>>>> 72798108
    }
}<|MERGE_RESOLUTION|>--- conflicted
+++ resolved
@@ -107,20 +107,14 @@
     {
         fullRenderCount = 0;
         fullRenderedSize = 0;
-<<<<<<< HEAD
-=======
         diffRenderAttempts = 0;
->>>>>>> 72798108
         diffRenderCount = 0;
         diffRenderedSize = 0;
         savedRenderedSize = 0;
         sentRenderedSize = 0;
         renderTime = 0;
         maxRenderTime = 0;
-<<<<<<< HEAD
-=======
         lastRenderTime = 0;
->>>>>>> 72798108
     }
     
     @Override
@@ -146,15 +140,6 @@
         
         renderTime += aTime;
         maxRenderTime = Math.max(maxRenderTime, aTime);
-<<<<<<< HEAD
-        
-        fullRenderedSize += aFull.length();
-
-        if (aDiff != null) {
-            diffRenderedSize += aDiff.length();
-        }
-=======
         lastRenderTime = aTime;
->>>>>>> 72798108
     }
 }