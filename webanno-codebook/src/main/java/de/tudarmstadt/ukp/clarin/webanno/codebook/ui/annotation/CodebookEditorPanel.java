--- conflicted
+++ resolved
@@ -21,6 +21,7 @@
 
 import java.io.IOException;
 import java.util.ArrayList;
+import java.util.Collection;
 import java.util.List;
 import java.util.Optional;
 
@@ -28,8 +29,10 @@
 import org.apache.uima.cas.text.AnnotationFS;
 import org.apache.wicket.ajax.AjaxRequestTarget;
 import org.apache.wicket.ajax.form.AjaxFormComponentUpdatingBehavior;
+import org.apache.wicket.markup.html.form.Form;
 import org.apache.wicket.markup.html.panel.Panel;
 import org.apache.wicket.model.IModel;
+import org.apache.wicket.model.util.CollectionModel;
 import org.apache.wicket.spring.injection.annot.SpringBean;
 import org.slf4j.Logger;
 import org.slf4j.LoggerFactory;
@@ -50,13 +53,9 @@
 import de.tudarmstadt.ukp.clarin.webanno.codebook.service.CodebookSchemaService;
 import de.tudarmstadt.ukp.clarin.webanno.codebook.ui.annotation.tree.CodebookTreePanel;
 
-<<<<<<< HEAD
 public abstract class CodebookEditorPanel
     extends Panel
 {
-=======
-public class CodebookEditorPanel extends Panel {
->>>>>>> 3c7f9f2a
     /**
      * Function to return tooltip using jquery Docs for the JQuery tooltip widget
      * that we configure below: https://api.jqueryui.com/tooltip/
@@ -80,13 +79,18 @@
 
     private CodebookTreePanel codebookTreePanel;
 
-    public CodebookEditorPanel(String id, IModel<CodebookEditorModel> aModel) {
+    public CodebookEditorPanel(String id, IModel<CodebookEditorModel> aModel)
+    {
         super(id, aModel);
 
         setOutputMarkupId(true);
         add(CodebookLayoutCssResourceBehavior.get());
-<<<<<<< HEAD
+
         codebookEditorModel = aModel.getObject();
+        // create the form
+        IModel<Collection<Codebook>> codebooksToAdeModel = new CollectionModel<>(new ArrayList<>());
+        Form<Collection<Codebook>> form = new Form<>("form", codebooksToAdeModel);
+        add(form);
 
         // add but don't init the tree
         codebookTreePanel = new CodebookTreePanel("codebookTreePanel", aModel);
@@ -99,8 +103,7 @@
         return (CodebookEditorModel) getDefaultModelObject();
     }
 
-    public String getExistingCode(Codebook codebook)
-    {
+    public String getExistingCode(Codebook codebook) {
         CodebookAdapter adapter = new CodebookAdapter(codebook);
         CodebookFeature feature = codebookService.listCodebookFeature(codebook).get(0);
         CAS cas = null;
@@ -142,144 +145,10 @@
                 }
             }
         };
-=======
-        as = aModel.getObject();
-        int codebooksPerPage = as == null ? 10 : as.getCodebooksPerPage();
-        codebooks = new PageableListView<CodebookEditorModel>("codebooks", getCodebooksModel(),
-                codebooksPerPage) {
-            private static final long serialVersionUID = 1L;
-
-            @Override
-            protected void populateItem(final ListItem<CodebookEditorModel> item) {
-                final CodebookEditorModel model = item.getModelObject();
-                Codebook codebook = model.getCodebook();
-                item.add(new Label("codebook", codebook.getUiName()));
-                List<CodebookTag> codes = getTags(codebook);
-
-                CodebookAdapter adapter = new CodebookAdapter(codebook);
-                CodebookFeature feature = codebookService.listCodebookFeature(codebook).get(0);
-
-                CAS jcas = null;
-                try {
-                    jcas = getCodebookCas();
-                } catch (IOException e1) {
-                    // TODO why it is here??
-                }
-                String existingCode = (String) adapter.getExistingCodeValue(jcas, feature);
-
-                // this adds a ComboBox where each item has a DescriptionTooltipBehavior
-                // TODO I would encapsulate this in an own class for better reusability
-                ComboBox<CodebookTag> code = new StyledComboBox<CodebookTag>("code",
-                        new Model<>(existingCode), codes) {
-                    private static final long serialVersionUID = -1735612345658462932L; // TODO
-                                                                                        // generate
-                                                                                        // valid ID
-
-                    @Override
-                    protected void onInitialize() {
-                        super.onInitialize();
-
-                        // Ensure proper order of the initializing JS header items: first combo box
-                        // behavior (in super.onInitialize()), then tooltip.
-                        Options options = new Options(
-                                DescriptionTooltipBehavior.makeTooltipOptions());
-                        options.set("content", FUNCTION_FOR_TOOLTIP);
-                        add(new TooltipBehavior("#" + getMarkupId() + "_listbox *[title]",
-                                options) {
-                            private static final long serialVersionUID = 1854141593969780149L;
-
-                            @Override
-                            protected String $() {
-                                // REC: It takes a moment for the KendoDatasource to load the data
-                                // and
-                                // for the Combobox to render the hidden dropdown. I did not find
-                                // a way to hook into this process and to get notified when the
-                                // data is available in the dropdown, so trying to handle this
-                                // with a slight delay hoping that all is set up after 1 second.
-                                return "try {setTimeout(function () { " + super.$()
-                                        + " }, 1000); } catch (err) {}; ";
-                            }
-                        });
-                    }
-
-                    @Override
-                    protected void onConfigure() {
-                        super.onConfigure();
-
-                        // Trigger a re-loading of the tagset from the server as constraints may
-                        // have
-                        // changed the ordering
-                        Optional<AjaxRequestTarget> target = RequestCycle.get()
-                                .find(AjaxRequestTarget.class);
-                        if (target.isPresent()) {
-                            LOG.trace("onInitialize() requesting datasource re-reading");
-                            target.get()
-                                    .appendJavaScript(String.format(
-                                            "var $w = %s; if ($w) { $w.dataSource.read(); }",
-                                            KendoUIBehavior.widget(this, ComboBoxBehavior.METHOD)));
-                        }
-                    }
-                };
-
-                code.add(new AjaxFormComponentUpdatingBehavior("change") {
-                    private static final long serialVersionUID = 5179816588460867471L;
-
-                    @Override
-                    public void onUpdate(AjaxRequestTarget aTarget) {
-                        try {
-                            CAS jcas = getCodebookCas();
-                            if (code.getModelObject() == null) {
-                                CodebookAdapter adapter = new CodebookAdapter(codebook);
-                                adapter.delete(jcas, feature);
-                                writeCodebookCas(jcas);
-                                return;
-                            }
-                            CodebookEditorModel state = CodebookEditorPanel.this.getModelObject();
-                            state.getCodebookFeatureStates()
-                                    .add(new CodebookFeatureState(feature, code.getModelObject()));
-                            saveCodebookAnnotation(feature, jcas);
-                        } catch (IOException | AnnotationException e) {
-                            error("Unable to update" + e.getMessage());
-                        }
-                    }
-                });
-                code.add(new Behavior() {
-                    private static final long serialVersionUID = -8375331706930026335L;
-
-                    @Override
-                    public void onConfigure(final Component component) {
-                        super.onConfigure(component);
-                    }
-                });
-                code.add(new AttributeModifier("style", ColoringStrategy.getCodebookBgStyle()));
-                item.add(new AttributeModifier("style", ColoringStrategy.getCodebookBgStyle()));
-                item.add(new DescriptionTooltipBehavior(codebook.getUiName(),
-                        codebook.getDescription()));
-                item.add(code);
-            }
-        };
-        codebooks.setOutputMarkupId(true);
-        codebooksGroup = new WebMarkupContainer("codebooksGroup");
-        codebooksGroup.setOutputMarkupId(true);
-
-        navigator = new PagingNavigator("navigator", codebooks);
-        navigator.setOutputMarkupId(true);
-        codebooksGroup.add(navigator);
-
-        codebooksGroup.add(codebooks);
-
-        IModel<Collection<Codebook>> codebooksToAdeModel = new CollectionModel<>(new ArrayList<>());
-        Form<Collection<Codebook>> form = new Form<>("form", codebooksToAdeModel);
-        add(form);
-        form.add(codebooksGroup);
-    }
-
-    public CodebookEditorModel getModelObject() {
-        return (CodebookEditorModel) getDefaultModelObject();
->>>>>>> 3c7f9f2a
-    }
-
-    private List<CodebookEditorModel> getCodebooksModel() {
+    }
+
+    private List<CodebookEditorModel> getCodebooksModel()
+    {
         List<CodebookEditorModel> codebooks = new ArrayList<CodebookEditorModel>();
 
         for (Codebook codebook : listCodebooks()) {
@@ -289,12 +158,8 @@
         return codebooks;
     }
 
-<<<<<<< HEAD
     private List<CodebookTag> getTags(Codebook aCodebook)
     {
-=======
-    List<CodebookTag> getTags(Codebook aCodebook) {
->>>>>>> 3c7f9f2a
         if (codebookService.listCodebookFeature(aCodebook) == null
                 || codebookService.listCodebookFeature(aCodebook).size() == 0) {
             return new ArrayList<>();
@@ -306,20 +171,14 @@
         return new ArrayList<>(codebookService.listTags(codebookFeature.getCategory()));
     }
 
-<<<<<<< HEAD
     private List<Codebook> listCodebooks()
     {
         if (codebookEditorModel == null) {
-=======
-    private List<Codebook> listCodebooks() {
-        if (as == null) {
->>>>>>> 3c7f9f2a
             return new ArrayList<>();
         }
         return codebookService.listCodebook(codebookEditorModel.getProject());
     }
 
-<<<<<<< HEAD
     public void setProjectModel(AjaxRequestTarget aTarget, CodebookEditorModel aState)
     {
         codebookEditorModel = aState;
@@ -334,28 +193,6 @@
     private void saveCodebookAnnotation(CodebookFeature aCodebookFeature, CAS aJCas)
         throws AnnotationException, IOException
     {
-=======
-    public void setProjectModel(AjaxRequestTarget aTarget, CodebookEditorModel aState) {
-        as = aState;
-        setDefaultModelObject(as);
-        codebooks.setModelObject(getCodebooksModel());
-        codebooks.setItemsPerPage(as.getCodebooksPerPage());
-        navigator.add(new AttributeModifier("style",
-                getCodebooksModel().size() <= as.getCodebooksPerPage()
-                        ? "visibility:hidden;display:none"
-                        : "visibility:visible"));
-        aTarget.add(navigator);
-        aTarget.add(codebooksGroup);
-        List<Codebook> codebooks = new ArrayList<>();
-        getCodebooksModel().stream().forEach(c -> {
-            codebooks.add(c.getCodebook());
-        });
-    }
-
-    private void saveCodebookAnnotation(CodebookFeature aCodebookFeature, CAS aJCas)
-            throws AnnotationException, IOException {
-
->>>>>>> 3c7f9f2a
         CodebookAdapter adapter = new CodebookAdapter(aCodebookFeature.getCodebook());
         writeCodebookFeatureModelsToCas(adapter, aJCas);
 
@@ -365,7 +202,8 @@
     }
 
     private void writeCodebookFeatureModelsToCas(CodebookAdapter aAdapter, CAS aJCas)
-            throws IOException, AnnotationException {
+        throws IOException, AnnotationException
+    {
         CodebookEditorModel state = getModelObject();
         List<CodebookFeatureState> featureStates = state.getCodebookFeatureStates();
 
@@ -393,19 +231,16 @@
 
             if (existingFs != null) {
                 annoId = getAddr(existingFs);
-            } else {
+            }
+            else {
                 annoId = aAdapter.add(aJCas);
             }
             aAdapter.setFeatureValue(aJCas, featureState.feature, annoId, featureState.value);
         }
     }
 
-<<<<<<< HEAD
     private CAS getCodebookCas() throws IOException
     {
-=======
-    public CAS getCodebookCas() throws IOException {
->>>>>>> 3c7f9f2a
         CodebookEditorModel state = getModelObject();
 
         if (state.getDocument() == null) {
@@ -414,7 +249,8 @@
         return (onGetJCas());
     }
 
-    private void writeCodebookCas(CAS aJCas) throws IOException {
+    private void writeCodebookCas(CAS aJCas) throws IOException
+    {
 
         CodebookEditorModel state = getModelObject();
         documentService.writeAnnotationCas(aJCas, state.getDocument(), state.getUser(), true);
@@ -427,18 +263,8 @@
         }
     }
 
-<<<<<<< HEAD
-    // Overriden in CurationPanel
+    // Overridden in CurationPanel
     protected abstract void onJCasUpdate(Long aTimeStamp);
 
     protected abstract CAS onGetJCas() throws IOException;
-=======
-    protected void onJcasUpdate(Long aTimeStamp) {
-        // Overriden in CurationPanel
-    }
-
-    protected CAS onGetJCas() throws IOException {
-        return null;
-    }
->>>>>>> 3c7f9f2a
 }