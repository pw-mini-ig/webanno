--- conflicted
+++ resolved
@@ -120,7 +120,6 @@
                     @Override
                     public void onClick(AjaxRequestTarget aTarget)
                     {
-
                         onShowSuggestions(aTarget, curationsModel.getFeature());
                     }
                 };
@@ -226,12 +225,8 @@
         return codebooksModel;
     }
 
-<<<<<<< HEAD
     private boolean isDiffs(Codebook codebook, List<Codebook> types, Map<String, CAS> jCases)
     {
-=======
-    private boolean isDiffs(Codebook codebook, List<Codebook> types, Map<String, CAS> jCases) {
->>>>>>> 3c7f9f2a
         DiffResult diff = CodebookDiff.doCodebookDiff(codebookService, codebook.getProject(),
                 CurationUtil.getCodebookTypes(jCases.get(CurationUtil.CURATION_USER), types), null,
                 jCases, 0, 0);
@@ -241,12 +236,8 @@
         return diff.getDifferingConfigurationSets().size() > 0;
     }
 
-<<<<<<< HEAD
     private List<Codebook> listCodebooks()
     {
-=======
-    private List<Codebook> listCodebooks() {
->>>>>>> 3c7f9f2a
         if (cModel == null) {
             return new ArrayList<>();
         }
@@ -276,12 +267,8 @@
         return tags;
     }
 
-<<<<<<< HEAD
     private Map<String, CAS> setSuggestionCases()
     {
-=======
-    private Map<String, CAS> setSuggestionCases() {
->>>>>>> 3c7f9f2a
         Map<String, CAS> jCases = new HashMap<>();
         List<AnnotationDocument> annotationDocuments = documentService
                 .listAnnotationDocuments(cModel.getDocument());
@@ -400,22 +387,14 @@
         }
     }
 
-<<<<<<< HEAD
     protected void onShowSuggestions(AjaxRequestTarget aTarget, CodebookFeature aFeature)
     {
-        // Overriden in CurationPanel
+        // Overridden in CurationPanel
     }
 
     protected void onJcasUpdate(Long aTimeStamp)
     {
-=======
-    protected void onShowSuggestions(AjaxRequestTarget aTarget, CodebookFeature aFeature) {
-        // Overriden in CurationPanel
-    }
-
-    protected void onJcasUpdate(Long aTimeStamp) {
->>>>>>> 3c7f9f2a
-        // Overriden in CurationPanel
+        // Overridden in CurationPanel
     }
 
 }