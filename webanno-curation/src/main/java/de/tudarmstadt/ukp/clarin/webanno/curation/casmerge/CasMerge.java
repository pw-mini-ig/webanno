--- conflicted
+++ resolved
@@ -477,19 +477,7 @@
                 .collect(Collectors.toList());
     }
 
-<<<<<<< HEAD
-    private static boolean shouldIgnoreFeatureOnMerge(FeatureStructure aFS, Feature aFeature)
-    {
-        return !WebAnnoCasUtil.isPrimitiveType(aFeature.getRange()) || 
-                isBasicFeature(aFeature) ||
-                aFeature.getName().equals(CAS.FEATURE_FULL_NAME_BEGIN) ||
-                aFeature.getName().equals(CAS.FEATURE_FULL_NAME_END);
-    }
-
-    public CasMergeOperationResult mergeSpanAnnotation(SourceDocument aDocument, String aUsername,
-=======
     public CasMergeOpertationResult mergeSpanAnnotation(SourceDocument aDocument, String aUsername,
->>>>>>> 935e18a0
             AnnotationLayer aAnnotationLayer, CAS aTargetCas, AnnotationFS aSourceFs,
             boolean aAllowStacking)
         throws AnnotationException
