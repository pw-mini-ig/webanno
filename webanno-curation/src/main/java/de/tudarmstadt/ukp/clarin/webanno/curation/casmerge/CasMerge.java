/*
 * Copyright 2015
 * Ubiquitous Knowledge Processing (UKP) Lab and FG Language Technology
 * Technische Universität Darmstadt
 *
 * Licensed under the Apache License, Version 2.0 (the "License");
 * you may not use this file except in compliance with the License.
 * You may obtain a copy of the License at
 *
 * http://www.apache.org/licenses/LICENSE-2.0
 *
 * Unless required by applicable law or agreed to in writing, software
 * distributed under the License is distributed on an "AS IS" BASIS,
 * WITHOUT WARRANTIES OR CONDITIONS OF ANY KIND, either express or implied.
 * See the License for the specific language governing permissions and
 * limitations under the License.
 */
package de.tudarmstadt.ukp.clarin.webanno.curation.casmerge;

import static de.tudarmstadt.ukp.clarin.webanno.api.annotation.util.WebAnnoCasUtil.copyDocumentMetadata;
import static de.tudarmstadt.ukp.clarin.webanno.api.annotation.util.WebAnnoCasUtil.createCas;
import static de.tudarmstadt.ukp.clarin.webanno.api.annotation.util.WebAnnoCasUtil.createSentence;
import static de.tudarmstadt.ukp.clarin.webanno.api.annotation.util.WebAnnoCasUtil.createToken;
import static de.tudarmstadt.ukp.clarin.webanno.api.annotation.util.WebAnnoCasUtil.exists;
import static de.tudarmstadt.ukp.clarin.webanno.api.annotation.util.WebAnnoCasUtil.getAddr;
import static de.tudarmstadt.ukp.clarin.webanno.api.annotation.util.WebAnnoCasUtil.selectAnnotationByAddr;
import static de.tudarmstadt.ukp.clarin.webanno.api.annotation.util.WebAnnoCasUtil.selectSentences;
import static de.tudarmstadt.ukp.clarin.webanno.api.annotation.util.WebAnnoCasUtil.selectTokens;
import static de.tudarmstadt.ukp.clarin.webanno.api.annotation.util.WebAnnoCasUtil.setFeature;
import static org.apache.uima.cas.impl.Serialization.deserializeCASComplete;
import static org.apache.uima.cas.impl.Serialization.serializeCASComplete;
import static org.apache.uima.fit.util.CasUtil.getType;
import static org.apache.uima.fit.util.CasUtil.selectAt;
import static org.apache.uima.fit.util.CasUtil.selectCovered;

import java.util.ArrayList;
import java.util.HashMap;
import java.util.LinkedHashSet;
import java.util.List;
import java.util.Map;
import java.util.Objects;
import java.util.Set;
import java.util.function.Function;
import java.util.stream.Collectors;

import org.apache.uima.UIMAException;
import org.apache.uima.cas.CAS;
import org.apache.uima.cas.Feature;
import org.apache.uima.cas.FeatureStructure;
import org.apache.uima.cas.Type;
import org.apache.uima.cas.impl.CASCompleteSerializer;
import org.apache.uima.cas.impl.CASImpl;
import org.apache.uima.cas.text.AnnotationFS;
import org.apache.uima.fit.util.CasUtil;
import org.apache.uima.fit.util.FSUtil;
import org.slf4j.Logger;
import org.slf4j.LoggerFactory;
import org.springframework.context.ApplicationEventPublisher;

import com.github.benmanes.caffeine.cache.Caffeine;
import com.github.benmanes.caffeine.cache.LoadingCache;

import de.tudarmstadt.ukp.clarin.webanno.api.AnnotationSchemaService;
import de.tudarmstadt.ukp.clarin.webanno.api.WebAnnoConst;
import de.tudarmstadt.ukp.clarin.webanno.api.annotation.adapter.RelationAdapter;
import de.tudarmstadt.ukp.clarin.webanno.api.annotation.adapter.SpanAdapter;
import de.tudarmstadt.ukp.clarin.webanno.api.annotation.adapter.TypeAdapter;
import de.tudarmstadt.ukp.clarin.webanno.api.annotation.event.BulkAnnotationEvent;
import de.tudarmstadt.ukp.clarin.webanno.api.annotation.exception.AnnotationException;
import de.tudarmstadt.ukp.clarin.webanno.api.annotation.exception.IllegalFeatureValueException;
import de.tudarmstadt.ukp.clarin.webanno.api.annotation.model.LinkWithRoleModel;
import de.tudarmstadt.ukp.clarin.webanno.api.annotation.model.VID;
import de.tudarmstadt.ukp.clarin.webanno.api.annotation.util.WebAnnoCasUtil;
import de.tudarmstadt.ukp.clarin.webanno.curation.casdiff.CasDiff.Configuration;
import de.tudarmstadt.ukp.clarin.webanno.curation.casdiff.CasDiff.ConfigurationSet;
import de.tudarmstadt.ukp.clarin.webanno.curation.casdiff.CasDiff.DiffResult;
import de.tudarmstadt.ukp.clarin.webanno.curation.casdiff.api.Position;
import de.tudarmstadt.ukp.clarin.webanno.curation.casdiff.internal.AID;
import de.tudarmstadt.ukp.clarin.webanno.curation.casdiff.relation.RelationPosition;
import de.tudarmstadt.ukp.clarin.webanno.curation.casdiff.span.SpanPosition;
import de.tudarmstadt.ukp.clarin.webanno.model.AnnotationFeature;
import de.tudarmstadt.ukp.clarin.webanno.model.AnnotationLayer;
import de.tudarmstadt.ukp.clarin.webanno.model.LinkMode;
import de.tudarmstadt.ukp.clarin.webanno.model.MultiValueMode;
import de.tudarmstadt.ukp.clarin.webanno.model.SourceDocument;
import de.tudarmstadt.ukp.clarin.webanno.support.logging.LogMessage;
import de.tudarmstadt.ukp.dkpro.core.api.metadata.type.DocumentMetaData;
import de.tudarmstadt.ukp.dkpro.core.api.segmentation.type.Sentence;
import de.tudarmstadt.ukp.dkpro.core.api.segmentation.type.Token;

/**
 * Do a merge CAS out of multiple user annotations
 */
public class CasMerge
{
    private static final Logger LOG = LoggerFactory.getLogger(CasMerge.class);
    
    private final AnnotationSchemaService schemaService;
    private final ApplicationEventPublisher eventPublisher;
    
    private boolean mergeIncompleteAnnotations = false;
    private boolean silenceEvents = false;
    private Map<AnnotationLayer, List<AnnotationFeature>> featureCache = new HashMap<>();
    private LoadingCache<AnnotationLayer, TypeAdapter> adapterCache;
    
    public CasMerge(AnnotationSchemaService aSchemaService)
    {
        this(aSchemaService, null);
    }
    
    public CasMerge(AnnotationSchemaService aSchemaService,
            ApplicationEventPublisher aEventPublisher)
    {
        schemaService = aSchemaService;
        eventPublisher = aEventPublisher;
        
        adapterCache = Caffeine.newBuilder()
                .maximumSize(100)
                .build(schemaService::getAdapter);
    }
    
    public void setSilenceEvents(boolean aSilenceEvents)
    {
        silenceEvents = aSilenceEvents;
    }
    
    public boolean isSilenceEvents()
    {
        return silenceEvents;
    }
    
    public void setMergeIncompleteAnnotations(boolean aMergeIncompleteAnnotations)
    {
        mergeIncompleteAnnotations = aMergeIncompleteAnnotations;
    }
    
    public boolean isMergeIncompleteAnnotations()
    {
        return mergeIncompleteAnnotations;
    }

    private boolean shouldMerge(DiffResult aDiff, ConfigurationSet cfgs)
    {
        boolean stacked = cfgs.getConfigurations().stream()
                .filter(Configuration::isStacked)
                .findAny()
                .isPresent();
        if (stacked) {
            LOG.trace(" `-> Not merging stacked annotation");
            return false;
        }
        
        if (!aDiff.isComplete(cfgs) && !isMergeIncompleteAnnotations()) {
            LOG.trace(" `-> Not merging incomplete annotation");
            return false;
        }
        
        if (!aDiff.isAgreement(cfgs)) {
            LOG.trace(" `-> Not merging annotation with disagreement");
            return false;
        }
        
        return true;
    }
    
    /**
     * Using {@code DiffResult}, determine the annotations to be deleted from the randomly generated
     * MergeCase. The initial Merge CAs is stored under a name {@code CurationPanel#CURATION_USER}.
     * <p>
     * Any similar annotations stacked in a {@code CasDiff2.Position} will be assumed a difference
     * <p>
     * Any two annotation with different value will be assumed a difference
     * <p>
     * Any non stacked empty/null annotations are assumed agreement
     * <p>
     * Any non stacked annotations with similar values for each of the features are assumed
     * agreement
     * <p>
     * Any two link mode / slotable annotations which agree on the base features are assumed
     * agreement
     *
     * @param aDiff
     *            the {@link DiffResult}
     * @param aCases
     *            a map of {@code CAS}s for each users and the random merge
     */
    public void reMergeCas(DiffResult aDiff, SourceDocument aTargetDocument, String aTargetUsername,
            CAS aTargetCas, Map<String, CAS> aCases)
        throws AnnotationException, UIMAException
    {
        silenceEvents = true;
        
        int updated = 0;
        int created = 0;
        Set<LogMessage> messages = new LinkedHashSet<>();
        
        // Remove any annotations from the target CAS - keep type system, sentences and tokens
        clearAnnotations(aTargetCas);
        
        // If there is nothing to merge, bail out
        if (aCases.isEmpty()) {
            return;
        }
                
        // Set up a cache for resolving type to layer to avoid hammering the DB as we process each
        // position
        Map<String, AnnotationLayer> type2layer = aDiff.getPositions().stream()
                .map(Position::getType)
                .distinct()
                .map(type -> schemaService.findLayer(aTargetDocument.getProject(), type))
                .collect(Collectors.toMap(AnnotationLayer::getName, Function.identity()));

        List<String> layerNames = new ArrayList<>(type2layer.keySet());
        
        // Move token layer to front
        if (layerNames.contains(Token.class.getName())) {
            layerNames.remove(Token.class.getName());
            layerNames.add(0, Token.class.getName());
        }
        
        // Move sentence layer to front
        if (layerNames.contains(Sentence.class.getName())) {
            layerNames.remove(Sentence.class.getName());
            layerNames.add(0, Sentence.class.getName());
        }
        
        // First we process the SPAN layers since other layers can refer to them (via slot features
        // or as relation layers).
        // We process layer by layer so that we can order the layers (important to process tokens
        // and sentences before the others)
        for (String layerName : layerNames) {
            List<SpanPosition> positions = aDiff.getPositions().stream()
                    .filter(pos -> layerName.equals(pos.getType()))
                    .filter(pos -> pos instanceof SpanPosition)
                    .map(pos -> (SpanPosition) pos)
                    // We don't process slot features here (they are span sub-positions)
                    .filter(pos -> pos.getFeature() == null)
                    .collect(Collectors.toList());
            
            if (positions.isEmpty()) {
                continue;
            }

            LOG.debug("Processing {} span positions on layer {}", positions.size(), layerName);

            // First we merge the spans so that we can attach the relations to something later.
            // Slots are also excluded for the moment
            for (SpanPosition position : positions) {
                LOG.trace(" |   processing {}", position);
                ConfigurationSet cfgs = aDiff.getConfigurtionSet(position);
                
                if (!shouldMerge(aDiff, cfgs)) {
                    continue;
                }
                
                try {
                    AnnotationFS sourceFS = (AnnotationFS) cfgs.getConfigurations().get(0)
                            .getRepresentative();
                    CasMergeOpertationResult result = mergeSpanAnnotation(aTargetDocument,
                            aTargetUsername, type2layer.get(position.getType()), aTargetCas,
                            sourceFS, false);
                    LOG.trace(" `-> merged annotation with agreement");
                    
                    switch (result) {
                    case CREATED:
                        created++;
                        break;
                    case UPDATED:
                        updated++;
                        break;
                    }
                }
                catch (AnnotationException e) {
                    LOG.trace(" `-> not merged annotation: {}", e.getMessage());
                    messages.add(LogMessage.error(this, "%s", e.getMessage()));
                }
            }
        }
        
        // After the spans are in place, we can merge the slot features
        for (String layerName : layerNames) {
            List<SpanPosition> positions = aDiff.getPositions().stream()
                    .filter(pos -> layerName.equals(pos.getType()))
                    .filter(pos -> pos instanceof SpanPosition)
                    .map(pos -> (SpanPosition) pos)
                    // We only process slot features here
                    .filter(pos -> pos.getFeature() != null)
                    .collect(Collectors.toList());
            
            if (positions.isEmpty()) {
                continue;
            }

            LOG.debug("Processing {} slot positions on layer [{}]", positions.size(), layerName);
            
            for (SpanPosition position : positions) {
                LOG.trace(" |   processing {}", position);
                ConfigurationSet cfgs = aDiff.getConfigurtionSet(position);
                
                if (!shouldMerge(aDiff, cfgs)) {
                    continue;
                }
                
                try {
                    AnnotationFS sourceFS = (AnnotationFS) cfgs.getConfigurations().get(0)
                            .getRepresentative();
                    AID sourceFsAid = cfgs.getConfigurations().get(0)
                            .getRepresentativeAID();
                    mergeSlotFeature(aTargetDocument, aTargetUsername,
                            type2layer.get(position.getType()), aTargetCas, sourceFS,
                            sourceFsAid.feature, sourceFsAid.index);
                    LOG.trace(" `-> merged annotation with agreement");
                }
                catch (AnnotationException e) {
                    LOG.trace(" `-> not merged annotation: {}", e.getMessage());
                    messages.add(LogMessage.error(this, "%s", e.getMessage()));
                }
            }
        }
        
        // Finally, we merge the relations
        for (String layerName : layerNames) {
            List<RelationPosition> positions = aDiff.getPositions().stream()
                    .filter(pos -> layerName.equals(pos.getType()))
                    .filter(pos -> pos instanceof RelationPosition)
                    .map(pos -> (RelationPosition) pos)
                    .collect(Collectors.toList());
            
            if (positions.isEmpty()) {
                continue;
            }

            LOG.debug("Processing {} relation positions on layer [{}]", positions.size(),
                    layerName);
            
            for (RelationPosition position : positions) {
                LOG.trace(" |   processing {}", position);
                ConfigurationSet cfgs = aDiff.getConfigurtionSet(position);
                
                if (!shouldMerge(aDiff, cfgs)) {
                    continue;
                }
                
                try {
                    AnnotationFS sourceFS = (AnnotationFS) cfgs.getConfigurations().get(0)
                            .getRepresentative();
                    CasMergeOpertationResult result = mergeRelationAnnotation(aTargetDocument,
                            aTargetUsername, type2layer.get(position.getType()), aTargetCas,
                            sourceFS, false);
                    LOG.trace(" `-> merged annotation with agreement");
                    
                    switch (result) {
                    case CREATED:
                        created++;
                        break;
                    case UPDATED:
                        updated++;
                        break;
                    }
                }
                catch (AnnotationException e) {
                    LOG.trace(" `-> not merged annotation: {}", e.getMessage());
                    messages.add(LogMessage.error(this, "%s", e.getMessage()));
                }
            }
        }
        
        if (eventPublisher != null) {
            eventPublisher.publishEvent(
                    new BulkAnnotationEvent(this, aTargetDocument, aTargetUsername, null));
        }
    }

    private static void clearAnnotations(CAS aCas)
        throws UIMAException
    {
        CAS backup = createCas();
        
        // Copy the CAS - basically we do this just to keep the full type system information
        CASCompleteSerializer serializer = serializeCASComplete((CASImpl) aCas);
        deserializeCASComplete(serializer, (CASImpl) backup);

        // Remove all annotations from the target CAS but we keep the type system!
        aCas.reset();
        
        // Copy over essential information
        if (exists(backup, getType(backup, DocumentMetaData.class))) {
            copyDocumentMetadata(backup, aCas);
        }
        else {
            WebAnnoCasUtil.createDocumentMetadata(aCas);
        }
        aCas.setDocumentLanguage(backup.getDocumentLanguage()); // DKPro Core Issue 435
        aCas.setDocumentText(backup.getDocumentText());
        
        // Transfer token boundaries
        for (AnnotationFS t : selectTokens(backup)) {
            aCas.addFsToIndexes(createToken(aCas, t.getBegin(), t.getEnd()));
        }

        // Transfer sentence boundaries
        for (AnnotationFS s : selectSentences(backup)) {
            aCas.addFsToIndexes(createSentence(aCas, s.getBegin(), s.getEnd()));
        }
    }
    /**
     * Do not check on agreement on Position and SOfa feature - already checked
     */
    private static boolean isBasicFeature(Feature aFeature)
    {
        // FIXME The two parts of this OR statement seem to be redundant. Also the order
        // of the check should be changes such that equals is called on the constant.
        return aFeature.getName().equals(CAS.FEATURE_FULL_NAME_SOFA)
                || aFeature.toString().equals("uima.cas.AnnotationBase:sofa");
    }

    /**
     * Return true if these two annotations agree on every non slot features
     */
    private static boolean isSameAnno(AnnotationFS aFs1, AnnotationFS aFs2)
    {
        // Check offsets (because they are excluded by shouldIgnoreFeatureOnMerge())
        if (aFs1.getBegin() != aFs2.getBegin() || aFs1.getEnd() != aFs2.getEnd()) {
            return false;
        }
        
        // Check the features (basically limiting to the primitive features)
        for (Feature f : aFs1.getType().getFeatures()) {
            if (shouldIgnoreFeatureOnMerge(aFs1, f)) {
                continue;
            }

            Object value1 = getFeatureValue(aFs1, f);
            Object value2 = getFeatureValue(aFs2, f);
            
            if (!Objects.equals(value1, value2)) {
                return false;
            }
        }
        return true;
    }

    /**
     * Get the feature value of this {@code Feature} on this annotation
     */
    private static Object getFeatureValue(FeatureStructure aFS, Feature aFeature)
    {
        switch (aFeature.getRange().getName()) {
        case CAS.TYPE_NAME_STRING:
            return aFS.getFeatureValueAsString(aFeature);
        case CAS.TYPE_NAME_BOOLEAN:
            return aFS.getBooleanValue(aFeature);
        case CAS.TYPE_NAME_FLOAT:
            return aFS.getFloatValue(aFeature);
        case CAS.TYPE_NAME_INTEGER:
            return aFS.getIntValue(aFeature);
        case CAS.TYPE_NAME_BYTE:
            return aFS.getByteValue(aFeature);
        case CAS.TYPE_NAME_DOUBLE:
            return aFS.getDoubleValue(aFeature);
        case CAS.TYPE_NAME_LONG:
            aFS.getLongValue(aFeature);
        case CAS.TYPE_NAME_SHORT:
            aFS.getShortValue(aFeature);
        default:
            return null;
        // return aFS.getFeatureValue(aFeature);
        }
    }

    private static boolean existsSameAt(CAS aCas, AnnotationFS aFs)
    {
        return CasUtil.selectAt(aCas, aFs.getType(), aFs.getBegin(), aFs.getEnd()).stream()
                .filter(cand -> isSameAnno(aFs, cand))
                .findAny()
                .isPresent();
    }

    private static List<AnnotationFS> selectCandidateRelationsAt(CAS aTargetCas,
            AnnotationFS aSourceFs, AnnotationFS aSourceOriginFs, AnnotationFS aSourceTargetFs)
    {
        Type type = aSourceFs.getType();
        Feature sourceFeat = type.getFeatureByBaseName(WebAnnoConst.FEAT_REL_SOURCE);
        Feature targetFeat = type.getFeatureByBaseName(WebAnnoConst.FEAT_REL_TARGET);
        return selectCovered(aTargetCas, type, aSourceFs.getBegin(), aSourceFs.getEnd()).stream()
                .filter(fs -> fs.getFeatureValue(sourceFeat).equals(aSourceOriginFs)
                        && fs.getFeatureValue(targetFeat).equals(aSourceTargetFs))
                .collect(Collectors.toList());
    }

    private void copyFeatures(SourceDocument aDocument, String aUsername, TypeAdapter aAdapter,
            FeatureStructure aTargetFS, FeatureStructure aSourceFs)
        throws AnnotationException
    {
        // Cache the feature list instead of hammering the database
        List<AnnotationFeature> features = featureCache.computeIfAbsent(aAdapter.getLayer(),
            key -> schemaService.listAnnotationFeature(key));
        for (AnnotationFeature feature : features) {
            Type sourceFsType = aAdapter.getAnnotationType(aSourceFs.getCAS());
            Feature sourceFeature = sourceFsType.getFeatureByBaseName(feature.getName());

            if (sourceFeature == null) {
                throw new IllegalStateException("Target CAS type [" + sourceFsType.getName()
                        + "] does not define a feature named [" + feature.getName() + "]");
            }

            if (shouldIgnoreFeatureOnMerge(aSourceFs, sourceFeature)) {
                continue;
            }

            Object value = aAdapter.getFeatureValue(feature, aSourceFs);
            
            try {
                aAdapter.setFeatureValue(aDocument, aUsername, aTargetFS.getCAS(),
                        getAddr(aTargetFS), feature, value);
            }
            catch (IllegalArgumentException e) {
                // This happens e.g. if the value we try to set is not in the tagset and the tagset
                // cannot be extended.
                throw new IllegalFeatureValueException("Cannot set value of feature ["
                        + feature.getUiName() + "] to [" + value + "]: " + e.getMessage(), e);
            }
        }
    }

    private static List<AnnotationFS> getCandidateAnnotations(CAS aTargetCas, AnnotationFS aSource)
    {
        return selectCovered(aTargetCas, aSource.getType(), aSource.getBegin(), aSource.getEnd())
                .stream()
                .filter(fs -> isSameAnno(fs, aSource))
                .collect(Collectors.toList());
    }

    private static boolean shouldIgnoreFeatureOnMerge(FeatureStructure aFS, Feature aFeature)
    {
        return !WebAnnoCasUtil.isPrimitiveType(aFeature.getRange()) || 
                isBasicFeature(aFeature) ||
                aFeature.getName().equals(CAS.FEATURE_FULL_NAME_BEGIN) ||
                aFeature.getName().equals(CAS.FEATURE_FULL_NAME_END);
    }

    public CasMergeOperationResult mergeSpanAnnotation(SourceDocument aDocument, String aUsername,
            AnnotationLayer aAnnotationLayer, CAS aTargetCas, AnnotationFS aSourceFs,
            boolean aAllowStacking)
        throws AnnotationException
    {
        if (existsSameAt(aTargetCas, aSourceFs)) {
            throw new AlreadyMergedException(
                    "The annotation already exists in the target document.");
        }

        SpanAdapter adapter = (SpanAdapter) adapterCache.get(aAnnotationLayer);
        if (silenceEvents) {
            adapter.silenceEvents();
        }

        // a) if stacking allowed add this new annotation to the mergeview
        List<AnnotationFS> existingAnnos = selectAt(aTargetCas, aSourceFs.getType(),
                aSourceFs.getBegin(), aSourceFs.getEnd());
        if (existingAnnos.isEmpty() || aAllowStacking) {
            // Create the annotation via the adapter - this also takes care of attaching to an
            // annotation if necessary
            AnnotationFS mergedSpan = adapter.add(aDocument, aUsername, aTargetCas,
                    aSourceFs.getBegin(), aSourceFs.getEnd());
            
<<<<<<< HEAD
            copyFeatures(aDocument, aUsername, adapter, mergedSpan, aSourceFs);
            int mergedSpanAddr = getAddr(mergedSpan);
            return new CasMergeOperationResult(CasMergeOperationResult.ResultState.CREATED,
                    mergedSpanAddr);
=======
            try {
                copyFeatures(aDocument, aUsername, adapter, mergedSpan, aSourceFs);
            }
            catch (AnnotationException e) {
                // If there was an error while setting the features, then we skip the entire
                // annotation
                adapter.delete(aDocument, aUsername, aTargetCas, new VID(mergedSpan));
            }
            return CasMergeOpertationResult.CREATED;
>>>>>>> 38dfb15f
        }
        // b) if stacking is not allowed, modify the existing annotation with this one
        else {
            AnnotationFS annoToUpdate = existingAnnos.get(0);
            copyFeatures(aDocument, aUsername, adapter, annoToUpdate, aSourceFs);
            int mergedSpanAddr = getAddr(annoToUpdate);
            return new CasMergeOperationResult(CasMergeOperationResult.ResultState.UPDATED,
                    mergedSpanAddr);
        }
    }

    public CasMergeOperationResult mergeRelationAnnotation(SourceDocument aDocument,
            String aUsername, AnnotationLayer aAnnotationLayer, CAS aTargetCas,
            AnnotationFS aSourceFs, boolean aAllowStacking)
        throws AnnotationException
    {
        RelationAdapter adapter = (RelationAdapter) adapterCache.get(aAnnotationLayer);
        if (silenceEvents) {
            adapter.silenceEvents();
        }
        
        AnnotationFS originFsClicked = FSUtil.getFeature(aSourceFs,
                adapter.getSourceFeatureName(), AnnotationFS.class);
        AnnotationFS targetFsClicked = FSUtil.getFeature(aSourceFs,
                adapter.getTargetFeatureName(), AnnotationFS.class);
        
        List<AnnotationFS> candidateRelations = getCandidateAnnotations(aTargetCas, aSourceFs);
        List<AnnotationFS> candidateOrigins = getCandidateAnnotations(aTargetCas, originFsClicked);
        List<AnnotationFS> candidateTargets = getCandidateAnnotations(aTargetCas, targetFsClicked);

        // check if target/source exists in the mergeview
        if (candidateOrigins.isEmpty() || candidateTargets.isEmpty()) {
            throw new UnfulfilledPrerequisitesException("Both the source and target annotation"
                    + " must exist in the target document. Please first merge/create them");
        }

        if (candidateOrigins.size() > 1) {
            throw new MergeConflictException(
                    "Stacked sources exist in the target document. Cannot merge this relation.");
        }
        
        if (candidateTargets.size() > 1) {
            throw new MergeConflictException(
                    "Stacked targets exist in the target document. Cannot merge this relation.");
        }
        
        if (!candidateRelations.isEmpty()) {
            throw new AlreadyMergedException(
                    "The annotation already exists in the target document.");
        }

        AnnotationFS originFs = candidateOrigins.get(0);
        AnnotationFS targetFs = candidateTargets.get(0);
        
        if (adapter.getAttachFeatureName() != null) {
            AnnotationFS originAttachAnnotation = FSUtil.getFeature(originFs,
                    adapter.getAttachFeatureName(), AnnotationFS.class);
            AnnotationFS targetAttachAnnotation = FSUtil.getFeature(targetFs,
                    adapter.getAttachFeatureName(), AnnotationFS.class);
            
            if (originAttachAnnotation == null || targetAttachAnnotation == null) {
                throw new UnfulfilledPrerequisitesException(
                        "No annotation to attach to. Cannot merge this relation.");
            }
        }
        
        List<AnnotationFS> existingAnnos = selectCandidateRelationsAt(aTargetCas, aSourceFs,
                originFs, targetFs);
        if (existingAnnos.isEmpty() || aAllowStacking) {
            AnnotationFS mergedRelation = adapter.add(aDocument, aUsername, originFs, targetFs,
                    aTargetCas);
<<<<<<< HEAD
            copyFeatures(aDocument, aUsername, adapter, mergedRelation, aSourceFs);

            return new CasMergeOperationResult(CasMergeOperationResult.ResultState.CREATED,
                    getAddr(mergedRelation));
=======
            try {
                copyFeatures(aDocument, aUsername, adapter, mergedRelation, aSourceFs);
            }
            catch (AnnotationException e) {
                // If there was an error while setting the features, then we skip the entire
                // annotation
                adapter.delete(aDocument, aUsername, aTargetCas, new VID(mergedRelation));
            }
            return CasMergeOpertationResult.CREATED;
>>>>>>> 38dfb15f
        }
        else {
            AnnotationFS mergeTargetFS = existingAnnos.get(0);
            copyFeatures(aDocument, aUsername, adapter, mergeTargetFS, aSourceFs);
            return new CasMergeOperationResult(CasMergeOperationResult.ResultState.UPDATED,
                    getAddr(mergeTargetFS));
        }
    }

    public CasMergeOperationResult mergeSlotFeature(SourceDocument aDocument, String aUsername,
            AnnotationLayer aAnnotationLayer, CAS aTargetCas,
            AnnotationFS aSourceFs, String aSourceFeature, int aSourceSlotIndex)
        throws AnnotationException
    {
        TypeAdapter adapter = adapterCache.get(aAnnotationLayer);
        if (silenceEvents) {
            adapter.silenceEvents();
        }
        
        List<AnnotationFS> candidateHosts = getCandidateAnnotations(aTargetCas, aSourceFs);

        AnnotationFS targetFs;
        if (candidateHosts.size() == 0) {
            throw new UnfulfilledPrerequisitesException(
                    "The base annotation does not exist. Please add it first. ");
        }
        AnnotationFS mergeFs = candidateHosts.get(0);
        int liIndex = aSourceSlotIndex;

        AnnotationFeature slotFeature = null;
        LinkWithRoleModel linkRole = null;
        f: for (AnnotationFeature feat : adapter.listFeatures()) {
            if (!aSourceFeature.equals(feat.getName())) {
                continue;
            }
            
            if (MultiValueMode.ARRAY.equals(feat.getMultiValueMode())
                    && LinkMode.WITH_ROLE.equals(feat.getLinkMode())) {
                List<LinkWithRoleModel> links = adapter.getFeatureValue(feat, aSourceFs);
                for (int li = 0; li < links.size(); li++) {
                    LinkWithRoleModel link = links.get(li);
                    if (li == liIndex) {
                        slotFeature = feat;

                        List<AnnotationFS> targets = checkAndGetTargets(aTargetCas,
                                selectAnnotationByAddr(aSourceFs.getCAS(), link.targetAddr));
                        targetFs = targets.get(0);
                        link.targetAddr = getAddr(targetFs);
                        linkRole = link;
                        break f;
                    }
                }
            }
        }

        List<LinkWithRoleModel> links = adapter.getFeatureValue(slotFeature, mergeFs);
        LinkWithRoleModel duplicateLink = null; //
        for (LinkWithRoleModel lr : links) {
            if (lr.targetAddr == linkRole.targetAddr) {
                duplicateLink = lr;
                break;
            }
        }
        links.add(linkRole);
        links.remove(duplicateLink);

        setFeature(mergeFs, slotFeature, links);
        return new CasMergeOperationResult(CasMergeOperationResult.ResultState.UPDATED,
                getAddr(mergeFs));
    }

    private static List<AnnotationFS> checkAndGetTargets(CAS aCas, AnnotationFS aOldTraget)
        throws UnfulfilledPrerequisitesException
    {
        List<AnnotationFS> targets = getCandidateAnnotations(aCas, aOldTraget);

        if (targets.size() == 0) {
            throw new UnfulfilledPrerequisitesException(
                    "This target annotation do not exist. Copy or create the target first ");
        }

        if (targets.size() > 1) {
            throw new UnfulfilledPrerequisitesException("There are multiple targets on the mergeview."
                    + " Can not copy this slot annotation.");
        }
        return targets;
    }
}<|MERGE_RESOLUTION|>--- conflicted
+++ resolved
@@ -563,22 +563,18 @@
             AnnotationFS mergedSpan = adapter.add(aDocument, aUsername, aTargetCas,
                     aSourceFs.getBegin(), aSourceFs.getEnd());
             
-<<<<<<< HEAD
-            copyFeatures(aDocument, aUsername, adapter, mergedSpan, aSourceFs);
-            int mergedSpanAddr = getAddr(mergedSpan);
-            return new CasMergeOperationResult(CasMergeOperationResult.ResultState.CREATED,
-                    mergedSpanAddr);
-=======
+            int mergedSpan = -1;
             try {
                 copyFeatures(aDocument, aUsername, adapter, mergedSpan, aSourceFs);
+                mergedSpanAddr = getAddr(mergedSpan);
             }
             catch (AnnotationException e) {
                 // If there was an error while setting the features, then we skip the entire
                 // annotation
                 adapter.delete(aDocument, aUsername, aTargetCas, new VID(mergedSpan));
             }
-            return CasMergeOpertationResult.CREATED;
->>>>>>> 38dfb15f
+            return new CasMergeOperationResult(CasMergeOperationResult.ResultState.CREATED,
+                    mergedSpanAddr);
         }
         // b) if stacking is not allowed, modify the existing annotation with this one
         else {
@@ -650,12 +646,6 @@
         if (existingAnnos.isEmpty() || aAllowStacking) {
             AnnotationFS mergedRelation = adapter.add(aDocument, aUsername, originFs, targetFs,
                     aTargetCas);
-<<<<<<< HEAD
-            copyFeatures(aDocument, aUsername, adapter, mergedRelation, aSourceFs);
-
-            return new CasMergeOperationResult(CasMergeOperationResult.ResultState.CREATED,
-                    getAddr(mergedRelation));
-=======
             try {
                 copyFeatures(aDocument, aUsername, adapter, mergedRelation, aSourceFs);
             }
@@ -664,8 +654,8 @@
                 // annotation
                 adapter.delete(aDocument, aUsername, aTargetCas, new VID(mergedRelation));
             }
-            return CasMergeOpertationResult.CREATED;
->>>>>>> 38dfb15f
+            return new CasMergeOperationResult(CasMergeOperationResult.ResultState.CREATED,
+                    getAddr(mergedRelation));
         }
         else {
             AnnotationFS mergeTargetFS = existingAnnos.get(0);
