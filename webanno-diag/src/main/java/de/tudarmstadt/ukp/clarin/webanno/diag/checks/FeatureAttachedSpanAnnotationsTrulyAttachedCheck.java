/*
 * Copyright 2016
 * Ubiquitous Knowledge Processing (UKP) Lab and FG Language Technology
 * Technische Universität Darmstadt
 *
 * Licensed under the Apache License, Version 2.0 (the "License");
 * you may not use this file except in compliance with the License.
 * You may obtain a copy of the License at
 *
 *  http://www.apache.org/licenses/LICENSE-2.0
 *
 * Unless required by applicable law or agreed to in writing, software
 * distributed under the License is distributed on an "AS IS" BASIS,
 * WITHOUT WARRANTIES OR CONDITIONS OF ANY KIND, either express or implied.
 * See the License for the specific language governing permissions and
 * limitations under the License.
 */
package de.tudarmstadt.ukp.clarin.webanno.diag.checks;

import static de.tudarmstadt.ukp.clarin.webanno.api.WebAnnoConst.SPAN_TYPE;
<<<<<<< HEAD
import static org.apache.uima.fit.util.CasUtil.getAnnotationType;
=======
import static org.apache.uima.fit.util.CasUtil.getType;
>>>>>>> b5c3909d
import static org.apache.uima.fit.util.CasUtil.select;
import static org.apache.uima.fit.util.CasUtil.selectCovered;
import static org.apache.uima.fit.util.FSUtil.getFeature;

import java.util.List;

import org.apache.uima.cas.CAS;
import org.apache.uima.cas.Type;
import org.apache.uima.cas.text.AnnotationFS;
import org.springframework.beans.factory.annotation.Autowired;

import de.tudarmstadt.ukp.clarin.webanno.api.AnnotationSchemaService;
import de.tudarmstadt.ukp.clarin.webanno.model.AnnotationLayer;
import de.tudarmstadt.ukp.clarin.webanno.model.Project;
import de.tudarmstadt.ukp.clarin.webanno.support.logging.LogLevel;
import de.tudarmstadt.ukp.clarin.webanno.support.logging.LogMessage;

public class FeatureAttachedSpanAnnotationsTrulyAttachedCheck
    implements Check
{
    private @Autowired AnnotationSchemaService annotationService;

    @Override
    public boolean check(Project aProject, CAS aCas, List<LogMessage> aMessages)
    {
        boolean ok = true;
        int count = 0;
        for (AnnotationLayer layer : annotationService.listAnnotationLayer(aProject)) {
            if (!(SPAN_TYPE.equals(layer.getType()) && layer.getAttachFeature() != null)) {
                continue;
            }

            Type layerType;
            Type attachType;

            try {
                layerType = getAnnotationType(aCas, layer.getName());
                attachType = getAnnotationType(aCas, layer.getAttachType().getName());
            }
            catch (IllegalArgumentException e) {
                // This happens if the types do not (yet) exist in the CAS because the types are
                // new and the CAS has not been upgraded yet. In this case, we can just ignore the
                // check
                continue;
            }

            for (AnnotationFS anno : select(aCas, layerType)) {
                for (AnnotationFS attach : selectCovered(attachType, anno)) {
                    AnnotationFS candidate = getFeature(attach, layer.getAttachFeature().getName(),
                            AnnotationFS.class);
                    if (!anno.equals(candidate)) {
<<<<<<< HEAD
                        aMessages.add(new LogMessage(this, LogLevel.ERROR,
                                "Annotation should be attached to ["
                                        + layer.getAttachFeature().getName()
                                        + "] but is not.\nAnnotation: [" + anno
                                        + "]\nAttach annotation:[" + attach + "]"));
=======
                        if (count < 100) {
                            aMessages.add(new LogMessage(this, LogLevel.ERROR,
                                    "Annotation should be attached to ["
                                            + layer.getAttachFeature().getName()
                                            + "] but is not.\nAnnotation: [" + anno
                                            + "]\nAttach annotation:[" + attach + "]"));
                        }
                        count ++;
>>>>>>> b5c3909d
                        ok = false;
                    }
                }
            }
        }
        
        if (count >= 100) {
            aMessages.add(new LogMessage(this, LogLevel.ERROR,
                    "In total [%d] annotations were not properly attached", count));
        }
        
        return ok;
    }
}<|MERGE_RESOLUTION|>--- conflicted
+++ resolved
@@ -18,11 +18,7 @@
 package de.tudarmstadt.ukp.clarin.webanno.diag.checks;
 
 import static de.tudarmstadt.ukp.clarin.webanno.api.WebAnnoConst.SPAN_TYPE;
-<<<<<<< HEAD
 import static org.apache.uima.fit.util.CasUtil.getAnnotationType;
-=======
-import static org.apache.uima.fit.util.CasUtil.getType;
->>>>>>> b5c3909d
 import static org.apache.uima.fit.util.CasUtil.select;
 import static org.apache.uima.fit.util.CasUtil.selectCovered;
 import static org.apache.uima.fit.util.FSUtil.getFeature;
@@ -74,13 +70,6 @@
                     AnnotationFS candidate = getFeature(attach, layer.getAttachFeature().getName(),
                             AnnotationFS.class);
                     if (!anno.equals(candidate)) {
-<<<<<<< HEAD
-                        aMessages.add(new LogMessage(this, LogLevel.ERROR,
-                                "Annotation should be attached to ["
-                                        + layer.getAttachFeature().getName()
-                                        + "] but is not.\nAnnotation: [" + anno
-                                        + "]\nAttach annotation:[" + attach + "]"));
-=======
                         if (count < 100) {
                             aMessages.add(new LogMessage(this, LogLevel.ERROR,
                                     "Annotation should be attached to ["
@@ -89,7 +78,6 @@
                                             + "]\nAttach annotation:[" + attach + "]"));
                         }
                         count ++;
->>>>>>> b5c3909d
                         ok = false;
                     }
                 }
