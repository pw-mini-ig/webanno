<!--
  Copyright 2012
  Ubiquitous Knowledge Processing (UKP) Lab
  Technische Universität Darmstadt

  Licensed under the Apache License, Version 2.0 (the "License");
  you may not use this file except in compliance with the License.
  You may obtain a copy of the License at

  http://www.apache.org/licenses/LICENSE-2.0

  Unless required by applicable law or agreed to in writing, software
  distributed under the License is distributed on an "AS IS" BASIS,
  WITHOUT WARRANTIES OR CONDITIONS OF ANY KIND, either express or implied.
  See the License for the specific language governing permissions and
  limitations under the License.
-->
<project xmlns="http://maven.apache.org/POM/4.0.0" xmlns:xsi="http://www.w3.org/2001/XMLSchema-instance" xsi:schemaLocation="http://maven.apache.org/POM/4.0.0 http://maven.apache.org/xsd/maven-4.0.0.xsd">
  <modelVersion>4.0.0</modelVersion>
  <parent>
    <groupId>de.tudarmstadt.ukp.clarin.webanno</groupId>
    <artifactId>webanno</artifactId>
    <version>4.0.0-SNAPSHOT</version>
  </parent>
  <artifactId>webanno-io-conll</artifactId>
  <name>WebAnno - IO - CONLL</name>
  <dependencies>
    <dependency>
      <groupId>de.tudarmstadt.ukp.clarin.webanno</groupId>
      <artifactId>webanno-api-formats</artifactId>
    </dependency>
    <dependency>
      <groupId>de.tudarmstadt.ukp.clarin.webanno</groupId>
      <artifactId>webanno-model</artifactId>
    </dependency>
    <dependency>
      <groupId>org.springframework</groupId>
      <artifactId>spring-context</artifactId>
    </dependency>
    <dependency>
      <groupId>org.apache.uima</groupId>
      <artifactId>uimaj-core</artifactId>
    </dependency>
    <dependency>
      <groupId>org.apache.uima</groupId>
      <artifactId>uimafit-core</artifactId>
    </dependency>
    <dependency>
      <groupId>org.dkpro.core</groupId>
      <artifactId>dkpro-core-io-conll-asl</artifactId>
    </dependency>
<<<<<<< HEAD
=======
    <dependency>
      <groupId>org.dkpro.core</groupId>
      <artifactId>dkpro-core-api-resources-asl</artifactId>
    </dependency>
    <dependency>
      <groupId>org.dkpro.core</groupId>
      <artifactId>dkpro-core-api-parameter-asl</artifactId>
    </dependency>
    <dependency>
      <groupId>org.dkpro.core</groupId>
      <artifactId>dkpro-core-api-metadata-asl</artifactId>
    </dependency>
    <dependency>
      <groupId>org.dkpro.core</groupId>
      <artifactId>dkpro-core-api-segmentation-asl</artifactId>
    </dependency>
    <dependency>
      <groupId>org.dkpro.core</groupId>
      <artifactId>dkpro-core-api-lexmorph-asl</artifactId>
    </dependency>
    <dependency>
      <groupId>org.dkpro.core</groupId>
      <artifactId>dkpro-core-api-ner-asl</artifactId>
    </dependency>
    <dependency>
      <groupId>org.dkpro.core</groupId>
      <artifactId>dkpro-core-api-syntax-asl</artifactId>
    </dependency>
    <dependency>
      <groupId>org.dkpro.core</groupId>
      <artifactId>dkpro-core-api-io-asl</artifactId>
    </dependency>
    <dependency>
      <groupId>junit</groupId>
      <artifactId>junit</artifactId>
      <scope>test</scope>
    </dependency>
    <dependency>
      <groupId>org.assertj</groupId>
      <artifactId>assertj-core</artifactId>
      <scope>test</scope>
    </dependency>
    <dependency>
      <groupId>org.dkpro.core</groupId>
      <artifactId>dkpro-core-testing-asl</artifactId>
      <scope>test</scope>
    </dependency>
>>>>>>> c1f56d09
  </dependencies>
</project><|MERGE_RESOLUTION|>--- conflicted
+++ resolved
@@ -49,19 +49,18 @@
       <groupId>org.dkpro.core</groupId>
       <artifactId>dkpro-core-io-conll-asl</artifactId>
     </dependency>
-<<<<<<< HEAD
-=======
+    
+    <dependency>
+      <groupId>org.apache.commons</groupId>
+      <artifactId>commons-lang3</artifactId>
+    </dependency>
     <dependency>
       <groupId>org.dkpro.core</groupId>
-      <artifactId>dkpro-core-api-resources-asl</artifactId>
+      <artifactId>dkpro-core-api-syntax-asl</artifactId>
     </dependency>
     <dependency>
       <groupId>org.dkpro.core</groupId>
       <artifactId>dkpro-core-api-parameter-asl</artifactId>
-    </dependency>
-    <dependency>
-      <groupId>org.dkpro.core</groupId>
-      <artifactId>dkpro-core-api-metadata-asl</artifactId>
     </dependency>
     <dependency>
       <groupId>org.dkpro.core</groupId>
@@ -73,31 +72,15 @@
     </dependency>
     <dependency>
       <groupId>org.dkpro.core</groupId>
-      <artifactId>dkpro-core-api-ner-asl</artifactId>
-    </dependency>
-    <dependency>
-      <groupId>org.dkpro.core</groupId>
-      <artifactId>dkpro-core-api-syntax-asl</artifactId>
-    </dependency>
-    <dependency>
-      <groupId>org.dkpro.core</groupId>
       <artifactId>dkpro-core-api-io-asl</artifactId>
     </dependency>
     <dependency>
-      <groupId>junit</groupId>
-      <artifactId>junit</artifactId>
-      <scope>test</scope>
+      <groupId>eu.openminted.share.annotations</groupId>
+      <artifactId>omtd-share-annotations-api</artifactId>
     </dependency>
     <dependency>
-      <groupId>org.assertj</groupId>
-      <artifactId>assertj-core</artifactId>
-      <scope>test</scope>
+      <groupId>it.unimi.dsi</groupId>
+      <artifactId>fastutil</artifactId>
     </dependency>
-    <dependency>
-      <groupId>org.dkpro.core</groupId>
-      <artifactId>dkpro-core-testing-asl</artifactId>
-      <scope>test</scope>
-    </dependency>
->>>>>>> c1f56d09
   </dependencies>
 </project>