--- conflicted
+++ resolved
@@ -654,21 +654,13 @@
                 && ambigUnits.get(aType.getName()).get(aUnit).equals(false)) {
             ref = 0;
         }
-<<<<<<< HEAD
-        for (Feature feature : aType.getFeatures()) {
-            if (feature.getName().equals(CAS.FEATURE_FULL_NAME_SOFA)
-                    || feature.getName().equals(CAS.FEATURE_FULL_NAME_BEGIN)
-                    || feature.getName().equals(CAS.FEATURE_FULL_NAME_END)
-=======
-        
         List<Feature> features = aType.getFeatures();
         Collections.sort(features, (a, b) -> 
                 StringUtils.compare(a.getShortName(), b.getShortName()));
         for (Feature feature : features) {
-            if (feature.toString().equals("uima.cas.AnnotationBase:sofa")
-                    || feature.toString().equals("uima.tcas.Annotation:begin")
-                    || feature.toString().equals("uima.tcas.Annotation:end")
->>>>>>> b44501ad
+            if (feature.getName().equals(CAS.FEATURE_FULL_NAME_SOFA)
+                    || feature.getName().equals(CAS.FEATURE_FULL_NAME_BEGIN)
+                    || feature.getName().equals(CAS.FEATURE_FULL_NAME_END)
                     || feature.getShortName().equals(GOVERNOR)
                     || feature.getShortName().equals(DEPENDENT)
                     || feature.getShortName().equals(FIRST)
@@ -816,20 +808,13 @@
             boolean aMultiUnit, boolean aFirst)
     {
         List<String> annoPerFeatures = new ArrayList<>();
-<<<<<<< HEAD
-        for (Feature feature : aType.getFeatures()) {
-            if (feature.getName().equals(CAS.FEATURE_FULL_NAME_SOFA)
-                    || feature.getName().equals(CAS.FEATURE_FULL_NAME_BEGIN)
-                    || feature.getName().equals(CAS.FEATURE_FULL_NAME_END)
-=======
         List<Feature> features = aType.getFeatures();
         Collections.sort(features, (a, b) -> 
                 StringUtils.compare(a.getShortName(), b.getShortName()));
         for (Feature feature : features) {
-            if (feature.toString().equals("uima.cas.AnnotationBase:sofa")
-                    || feature.toString().equals("uima.tcas.Annotation:begin")
-                    || feature.toString().equals("uima.tcas.Annotation:end")
->>>>>>> b44501ad
+            if (feature.getName().equals(CAS.FEATURE_FULL_NAME_SOFA)
+                    || feature.getName().equals(CAS.FEATURE_FULL_NAME_BEGIN)
+                    || feature.getName().equals(CAS.FEATURE_FULL_NAME_END)
                     || feature.getShortName().equals(GOVERNOR)
                     || feature.getShortName().equals(DEPENDENT)
                     || feature.getShortName().equals(FIRST)
@@ -874,20 +859,13 @@
     {
         List<String> annoPerFeatures = new ArrayList<>();
         featurePerLayer.putIfAbsent(type.getName(), new LinkedHashSet<>());
-<<<<<<< HEAD
-        for (Feature feature : type.getFeatures()) {
-            if (feature.getName().equals(CAS.FEATURE_FULL_NAME_SOFA)
-                    || feature.getName().equals(CAS.FEATURE_FULL_NAME_BEGIN)
-                    || feature.getName().equals(CAS.FEATURE_FULL_NAME_END)
-=======
         List<Feature> features = type.getFeatures();
         Collections.sort(features, (a, b) -> 
                 StringUtils.compare(a.getShortName(), b.getShortName()));
         for (Feature feature : features) {
-            if (feature.toString().equals("uima.cas.AnnotationBase:sofa")
-                    || feature.toString().equals("uima.tcas.Annotation:begin")
-                    || feature.toString().equals("uima.tcas.Annotation:end")
->>>>>>> b44501ad
+            if (feature.getName().equals(CAS.FEATURE_FULL_NAME_SOFA)
+                    || feature.getName().equals(CAS.FEATURE_FULL_NAME_BEGIN)
+                    || feature.getName().equals(CAS.FEATURE_FULL_NAME_END)
                     || feature.getShortName().equals(GOVERNOR)
                     || feature.getShortName().equals(DEPENDENT)
                     || feature.getShortName().equals(FIRST)
