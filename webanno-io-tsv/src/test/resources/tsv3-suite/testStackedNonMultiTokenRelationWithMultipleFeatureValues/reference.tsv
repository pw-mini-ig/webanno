#FORMAT=WebAnno TSV 3.2
<<<<<<< HEAD
#T_SP=de.tudarmstadt.ukp.dkpro.core.api.ner.type.NamedEntity|value|identifier
#T_RL=webanno.custom.ComplexRelation|value|boolValue|intValue|BT_de.tudarmstadt.ukp.dkpro.core.api.ner.type.NamedEntity


#Text=This is a test .
1-1	0-4	This	*[1]	*[1]	_	_	_	_	
1-2	5-7	is	*[1]	*[1]	_	_	_	_	
1-3	8-9	a	*[2]	*[2]	nsubj|obj	true|false	42|43	1-1[1_2]|1-1[1_2]	
1-4	10-14	test	*[2]	*[2]	_	_	_	_	
1-5	15-16	.	_	_	_	_	_	_	
=======
#T_SP=webanno.custom.Span|value
#T_RL=webanno.custom.ComplexRelation|boolValue|integerValue|value|BT_webanno.custom.Span


#Text=This is a test .
1-1	0-4	This	*[1]	_	_	_	_	
1-2	5-7	is	*[1]	_	_	_	_	
1-3	8-9	a	*[2]	true|false	42|43	nsubj|obj	1-1[1_2]|1-1[1_2]	
1-4	10-14	test	*[2]	_	_	_	_	
1-5	15-16	.	_	_	_	_	_	
>>>>>>> b44501ad
<|MERGE_RESOLUTION|>--- conflicted
+++ resolved
@@ -1,16 +1,4 @@
 #FORMAT=WebAnno TSV 3.2
-<<<<<<< HEAD
-#T_SP=de.tudarmstadt.ukp.dkpro.core.api.ner.type.NamedEntity|value|identifier
-#T_RL=webanno.custom.ComplexRelation|value|boolValue|intValue|BT_de.tudarmstadt.ukp.dkpro.core.api.ner.type.NamedEntity
-
-
-#Text=This is a test .
-1-1	0-4	This	*[1]	*[1]	_	_	_	_	
-1-2	5-7	is	*[1]	*[1]	_	_	_	_	
-1-3	8-9	a	*[2]	*[2]	nsubj|obj	true|false	42|43	1-1[1_2]|1-1[1_2]	
-1-4	10-14	test	*[2]	*[2]	_	_	_	_	
-1-5	15-16	.	_	_	_	_	_	_	
-=======
 #T_SP=webanno.custom.Span|value
 #T_RL=webanno.custom.ComplexRelation|boolValue|integerValue|value|BT_webanno.custom.Span
 
@@ -20,5 +8,4 @@
 1-2	5-7	is	*[1]	_	_	_	_	
 1-3	8-9	a	*[2]	true|false	42|43	nsubj|obj	1-1[1_2]|1-1[1_2]	
 1-4	10-14	test	*[2]	_	_	_	_	
-1-5	15-16	.	_	_	_	_	_	
->>>>>>> b44501ad
+1-5	15-16	.	_	_	_	_	_	