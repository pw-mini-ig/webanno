#FORMAT=WebAnno TSV 3.2
<<<<<<< HEAD
#T_SP=de.tudarmstadt.ukp.dkpro.core.api.lexmorph.type.morph.MorphologicalFeatures|gender|number|case|degree|verbForm|tense|mood|voice|definiteness|value|person|aspect|animacy|negative|numType|possessive|pronType|reflex|transitivity
=======
#T_SP=de.tudarmstadt.ukp.dkpro.core.api.lexmorph.type.morph.MorphologicalFeatures|animacy|aspect|case|definiteness|degree|gender|mood|negative|numType|number|person|possessive|pronType|reflex|tense|transitivity|value|verbForm|voice
>>>>>>> b44501ad
#T_SP=de.tudarmstadt.ukp.dkpro.core.api.lexmorph.type.pos.POS|PosValue|coarseValue
#T_SP=de.tudarmstadt.ukp.dkpro.core.api.segmentation.type.Lemma|value
#T_SP=de.tudarmstadt.ukp.dkpro.core.api.segmentation.type.Stem|value


#Text=This is a test .
<<<<<<< HEAD
1-1	0-4	This	*	*	*	*	*	tense1	*	*	*	morph	*	*	*	*	*	*	*	*	*	pos1	*	lemma1	stem1	
=======
1-1	0-4	This	*	*	*	*	*	*	*	*	*	*	*	*	*	*	tense1	*	morph	*	*	pos1	*	lemma1	stem1	
>>>>>>> b44501ad
1-2	5-7	is	_	_	_	_	_	_	_	_	_	_	_	_	_	_	_	_	_	_	_	_	_	_	_	
1-3	8-9	a	_	_	_	_	_	_	_	_	_	_	_	_	_	_	_	_	_	_	_	_	_	_	_	
1-4	10-14	test	_	_	_	_	_	_	_	_	_	_	_	_	_	_	_	_	_	_	_	_	_	_	_	
1-5	15-16	.	_	_	_	_	_	_	_	_	_	_	_	_	_	_	_	_	_	_	_	_	_	_	_	<|MERGE_RESOLUTION|>--- conflicted
+++ resolved
@@ -1,20 +1,12 @@
 #FORMAT=WebAnno TSV 3.2
-<<<<<<< HEAD
-#T_SP=de.tudarmstadt.ukp.dkpro.core.api.lexmorph.type.morph.MorphologicalFeatures|gender|number|case|degree|verbForm|tense|mood|voice|definiteness|value|person|aspect|animacy|negative|numType|possessive|pronType|reflex|transitivity
-=======
 #T_SP=de.tudarmstadt.ukp.dkpro.core.api.lexmorph.type.morph.MorphologicalFeatures|animacy|aspect|case|definiteness|degree|gender|mood|negative|numType|number|person|possessive|pronType|reflex|tense|transitivity|value|verbForm|voice
->>>>>>> b44501ad
 #T_SP=de.tudarmstadt.ukp.dkpro.core.api.lexmorph.type.pos.POS|PosValue|coarseValue
 #T_SP=de.tudarmstadt.ukp.dkpro.core.api.segmentation.type.Lemma|value
 #T_SP=de.tudarmstadt.ukp.dkpro.core.api.segmentation.type.Stem|value
 
 
 #Text=This is a test .
-<<<<<<< HEAD
-1-1	0-4	This	*	*	*	*	*	tense1	*	*	*	morph	*	*	*	*	*	*	*	*	*	pos1	*	lemma1	stem1	
-=======
 1-1	0-4	This	*	*	*	*	*	*	*	*	*	*	*	*	*	*	tense1	*	morph	*	*	pos1	*	lemma1	stem1	
->>>>>>> b44501ad
 1-2	5-7	is	_	_	_	_	_	_	_	_	_	_	_	_	_	_	_	_	_	_	_	_	_	_	_	
 1-3	8-9	a	_	_	_	_	_	_	_	_	_	_	_	_	_	_	_	_	_	_	_	_	_	_	_	
 1-4	10-14	test	_	_	_	_	_	_	_	_	_	_	_	_	_	_	_	_	_	_	_	_	_	_	_	
