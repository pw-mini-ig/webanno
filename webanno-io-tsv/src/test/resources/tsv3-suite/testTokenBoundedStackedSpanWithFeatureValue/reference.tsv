#FORMAT=WebAnno TSV 3.2
<<<<<<< HEAD
#T_SP=de.tudarmstadt.ukp.dkpro.core.api.ner.type.NamedEntity|value|identifier
=======
#T_SP=webanno.custom.Span|value
>>>>>>> b44501ad


#Text=This is a test .
1-1	0-4	This	NE[1]|NE[2]	*[1]|*[2]	
1-2	5-7	is	NE[3]|NE[4]	*[3]|*[4]	
1-3	8-9	a	NE[5]|NE[6]	*[5]|*[6]	
1-4	10-14	test	NE[7]|NE[8]	*[7]|*[8]	
1-5	15-16	.	NE[9]|NE[10]	*[9]|*[10]	<|MERGE_RESOLUTION|>--- conflicted
+++ resolved
@@ -1,14 +1,10 @@
 #FORMAT=WebAnno TSV 3.2
-<<<<<<< HEAD
-#T_SP=de.tudarmstadt.ukp.dkpro.core.api.ner.type.NamedEntity|value|identifier
-=======
 #T_SP=webanno.custom.Span|value
->>>>>>> b44501ad
 
 
 #Text=This is a test .
-1-1	0-4	This	NE[1]|NE[2]	*[1]|*[2]	
-1-2	5-7	is	NE[3]|NE[4]	*[3]|*[4]	
-1-3	8-9	a	NE[5]|NE[6]	*[5]|*[6]	
-1-4	10-14	test	NE[7]|NE[8]	*[7]|*[8]	
-1-5	15-16	.	NE[9]|NE[10]	*[9]|*[10]	+1-1	0-4	This	NE[1]|NE[2]	
+1-2	5-7	is	NE[3]|NE[4]	
+1-3	8-9	a	NE[5]|NE[6]	
+1-4	10-14	test	NE[7]|NE[8]	
+1-5	15-16	.	NE[9]|NE[10]	