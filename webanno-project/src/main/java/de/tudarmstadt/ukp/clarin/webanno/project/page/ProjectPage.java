--- conflicted
+++ resolved
@@ -1,4 +1,3 @@
-<<<<<<< HEAD
 /*******************************************************************************
  * Copyright 2012
  * Ubiquitous Knowledge Processing (UKP) Lab and FG Language Technology
@@ -465,7 +464,9 @@
         public ProjectDetailsPanel(String id)
         {
             super(id);
-            add(new TextField<String>("name").setRequired(true));
+            TextField<String> projectNameTextField = new TextField<String>("name");
+            projectNameTextField.setRequired(true);
+            add(projectNameTextField);
 
             add(new TextArea<String>("description").setOutputMarkupPlaceholderTag(true));
 
@@ -480,8 +481,23 @@
             {
 
                 private static final long serialVersionUID = 1L;
-
-                @Override
+                
+                
+                @Override
+				public void validate() {
+					super.validate();
+					if(!ImportUtil.isNameValid(projectNameTextField.getModelObject())){
+						error("Project name shouldn't contain characters such as /\\*?&!$+[^]");
+                        LOG.error("Project name shouldn't contain characters such as /\\*?&!$+[^]");
+					}
+					if(repository.existsProject(projectNameTextField.getInput()) && 
+							!projectNameTextField.getInput().equals(projectNameTextField.getModelObject())){
+						error("Another project with same name exists. Please try a different name");
+					}
+				}
+
+
+				@Override
                 public void onSubmit()
                 {
                     Project project = projectDetailForm.getModelObject();
@@ -499,10 +515,10 @@
                         LOG.error("Project name shouldn't contain characters such as /\\*?&!$+[^]");
                         return;
                     }
-                    if (repository.existsProject(project.getName()) && project.getId() == 0) {
-                        error("Another project with name [" + project.getName() + "] exists");
-                        return;
-                    }
+//                    if (repository.existsProject(project.getName()) && project.getId() == 0) {
+//                        error("Another project with name [" + project.getName() + "] exists");
+//                        return;
+//                    }
 
                     if (repository.existsProject(project.getName()) && project.getId() != 0) {
                         error("project updated with name [" + project.getName() + "]");
@@ -747,772 +763,4 @@
         projectDetailForm.setVisible(true);
         RequestCycle.get().setResponsePage(getPage());
     }
-}
-=======
-/*******************************************************************************
- * Copyright 2012
- * Ubiquitous Knowledge Processing (UKP) Lab and FG Language Technology
- * Technische Universität Darmstadt
- *
- * Licensed under the Apache License, Version 2.0 (the "License");
- * you may not use this file except in compliance with the License.
- * You may obtain a copy of the License at
- *
- *  http://www.apache.org/licenses/LICENSE-2.0
- *
- * Unless required by applicable law or agreed to in writing, software
- * distributed under the License is distributed on an "AS IS" BASIS,
- * WITHOUT WARRANTIES OR CONDITIONS OF ANY KIND, either express or implied.
- * See the License for the specific language governing permissions and
- * limitations under the License.
- ******************************************************************************/
-package de.tudarmstadt.ukp.clarin.webanno.project.page;
-
-import static org.apache.commons.collections.CollectionUtils.isEmpty;
-
-import java.io.File;
-import java.io.IOException;
-import java.io.InputStream;
-import java.io.Serializable;
-import java.util.ArrayList;
-import java.util.Arrays;
-import java.util.Enumeration;
-import java.util.List;
-import java.util.Map;
-import java.util.zip.ZipEntry;
-import java.util.zip.ZipFile;
-
-import org.apache.commons.io.IOUtils;
-import org.apache.commons.lang.StringUtils;
-import org.apache.commons.lang.exception.ExceptionUtils;
-import org.apache.commons.logging.Log;
-import org.apache.commons.logging.LogFactory;
-import org.apache.wicket.AttributeModifier;
-import org.apache.wicket.Component;
-import org.apache.wicket.ajax.AjaxRequestTarget;
-import org.apache.wicket.ajax.form.OnChangeAjaxBehavior;
-import org.apache.wicket.authroles.authorization.strategies.role.metadata.MetaDataRoleAuthorizationStrategy;
-import org.apache.wicket.extensions.ajax.markup.html.tabs.AjaxTabbedPanel;
-import org.apache.wicket.extensions.markup.html.tabs.AbstractTab;
-import org.apache.wicket.extensions.markup.html.tabs.ITab;
-import org.apache.wicket.markup.html.form.Button;
-import org.apache.wicket.markup.html.form.CheckBox;
-import org.apache.wicket.markup.html.form.ChoiceRenderer;
-import org.apache.wicket.markup.html.form.DropDownChoice;
-import org.apache.wicket.markup.html.form.Form;
-import org.apache.wicket.markup.html.form.ListChoice;
-import org.apache.wicket.markup.html.form.RadioChoice;
-import org.apache.wicket.markup.html.form.TextArea;
-import org.apache.wicket.markup.html.form.TextField;
-import org.apache.wicket.markup.html.form.upload.FileUpload;
-import org.apache.wicket.markup.html.form.upload.FileUploadField;
-import org.apache.wicket.markup.html.panel.Panel;
-import org.apache.wicket.model.CompoundPropertyModel;
-import org.apache.wicket.model.LoadableDetachableModel;
-import org.apache.wicket.model.Model;
-import org.apache.wicket.model.ResourceModel;
-import org.apache.wicket.request.cycle.RequestCycle;
-import org.apache.wicket.spring.injection.annot.SpringBean;
-import org.springframework.core.io.ClassPathResource;
-import org.springframework.core.io.Resource;
-import org.springframework.security.core.context.SecurityContextHolder;
-import org.wicketstuff.annotation.mount.MountPath;
-
-import de.tudarmstadt.ukp.clarin.webanno.api.AnnotationService;
-import de.tudarmstadt.ukp.clarin.webanno.api.RepositoryService;
-import de.tudarmstadt.ukp.clarin.webanno.api.UserDao;
-import de.tudarmstadt.ukp.clarin.webanno.api.dao.SecurityUtil;
-import de.tudarmstadt.ukp.clarin.webanno.api.dao.ZipUtils;
-import de.tudarmstadt.ukp.clarin.webanno.automation.AutomationService;
-import de.tudarmstadt.ukp.clarin.webanno.automation.project.ProjectMiraTemplatePanel;
-import de.tudarmstadt.ukp.clarin.webanno.model.AnnotationFeature;
-import de.tudarmstadt.ukp.clarin.webanno.model.MiraTemplate;
-import de.tudarmstadt.ukp.clarin.webanno.model.Mode;
-import de.tudarmstadt.ukp.clarin.webanno.model.PermissionLevel;
-import de.tudarmstadt.ukp.clarin.webanno.model.Project;
-import de.tudarmstadt.ukp.clarin.webanno.model.ProjectPermission;
-import de.tudarmstadt.ukp.clarin.webanno.model.Role;
-import de.tudarmstadt.ukp.clarin.webanno.model.ScriptDirection;
-import de.tudarmstadt.ukp.clarin.webanno.model.SourceDocument;
-import de.tudarmstadt.ukp.clarin.webanno.model.Tag;
-import de.tudarmstadt.ukp.clarin.webanno.model.TagSet;
-import de.tudarmstadt.ukp.clarin.webanno.model.User;
-import de.tudarmstadt.ukp.clarin.webanno.support.EntityModel;
-import de.tudarmstadt.ukp.clarin.webanno.support.JSONUtil;
-import de.tudarmstadt.ukp.clarin.webanno.webapp.home.page.ApplicationPageBase;
-
-/**
- * This is the main page for Project Settings. The Page has Four Panels. The
- * {@link AnnotationGuideLinePanel} is used to update documents to a project. The
- * {@code ProjectDetailsPanel} used for updating Project details such as descriptions of a project
- * and name of the Project The {@link ProjectTagSetsPanel} is used to add {@link TagSet} and
- * {@link Tag} details to a Project as well as updating them The {@link ProjectUsersPanel} is used
- * to update {@link User} to a Project
- *
- *
- */
-@MountPath("/projectsetting.html")
-public class ProjectPage
-    extends ApplicationPageBase
-{
-    private static final long serialVersionUID = -2102136855109258306L;
-
-    private static final Log LOG = LogFactory.getLog(ProjectPage.class);
-
-    @SpringBean(name = "annotationService")
-    private AnnotationService annotationService;
-
-    @SpringBean(name = "automationService")
-    private AutomationService automationService;
-
-    @SpringBean(name = "documentRepository")
-    private RepositoryService repository;
-
-    @SpringBean(name = "userRepository")
-    private UserDao userRepository;
-
-    public static ProjectSelectionForm projectSelectionForm;
-    public static ProjectDetailForm projectDetailForm;
-    private final ImportProjectForm importProjectForm;
-
-    private RadioChoice<Mode> projectType;
-    public static boolean visible = true;
-
-    public ProjectPage()
-    {
-        projectSelectionForm = new ProjectSelectionForm("projectSelectionForm");
-
-        projectDetailForm = new ProjectDetailForm("projectDetailForm");
-        projectDetailForm.setOutputMarkupPlaceholderTag(true);
-        projectDetailForm.setVisible(false);
-
-        importProjectForm = new ImportProjectForm("importProjectForm");
-
-        add(projectSelectionForm);
-        add(importProjectForm);
-        add(projectDetailForm);
-
-        MetaDataRoleAuthorizationStrategy.authorize(importProjectForm, Component.RENDER,
-                "ROLE_ADMIN");
-    }
-
-    class ProjectSelectionForm
-        extends Form<SelectionModel>
-    {
-        private static final long serialVersionUID = -1L;
-        private Button createProject;
-
-        public ProjectSelectionForm(String id)
-        {
-            super(id, new CompoundPropertyModel<SelectionModel>(new SelectionModel()));
-
-            add(createProject = new Button("create", new ResourceModel("label"))
-            {
-                private static final long serialVersionUID = 1L;
-
-                @Override
-                public void onSubmit()
-                {
-                    projectDetailForm.setModelObject(new Project());
-                    projectDetailForm.setVisible(true);
-                    ProjectSelectionForm.this.setModelObject(new SelectionModel());
-                    if (projectType != null) {
-                        projectType.setEnabled(true);
-                    }
-                }
-            });
-
-            MetaDataRoleAuthorizationStrategy.authorize(
-                    createProject,
-                    Component.RENDER,
-                    StringUtils.join(new String[] { Role.ROLE_ADMIN.name(),
-                            Role.ROLE_PROJECT_CREATOR.name() }, ","));
-
-            add(new ListChoice<Project>("project")
-            {
-                private static final long serialVersionUID = 1L;
-
-                {
-                    setChoices(new LoadableDetachableModel<List<Project>>()
-                    {
-                        private static final long serialVersionUID = 1L;
-
-                        @Override
-                        protected List<Project> load()
-                        {
-                            return repository.listAccessibleProjects();
-                        }
-                    });
-                    setChoiceRenderer(new ChoiceRenderer<Project>("name"));
-                    setNullValid(false);
-                    
-                    add(new OnChangeAjaxBehavior()
-                    {
-                        private static final long serialVersionUID = 1L;
-
-                        @Override
-                        protected void onUpdate(AjaxRequestTarget aTarget)
-                        {
-                            if (getModelObject() != null) {
-                                projectDetailForm.setModelObject(getModelObject());
-                                projectDetailForm.setVisible(true);
-                                
-                                projectDetailForm.allTabs.setSelectedTab(0);
-                                aTarget.add(projectDetailForm);
-                            }
-                            if (projectType != null) {
-                                projectType.setEnabled(false);
-                            }
-                        }
-                    });
-                }
-
-                @Override
-                protected CharSequence getDefaultChoice(String aSelectedValue)
-                {
-                    return "";
-                }
-            });
-        }            
-    }
-
-    static public class SelectionModel
-        implements Serializable
-    {
-        private static final long serialVersionUID = -1L;
-
-        public Project project;
-        public List<String> documents;
-        public List<String> permissionLevels;
-        public User user;
-    }
-
-    private class ImportProjectForm
-        extends Form<ImportProjectModel>
-    {
-        private static final long serialVersionUID = -6361609153142402692L;
-        private FileUploadField fileUpload;
-
-        @SuppressWarnings({ "unchecked", "rawtypes" })
-        public ImportProjectForm(String id)
-        {
-            super(id, new CompoundPropertyModel<>(new ImportProjectModel()));
-            add(new CheckBox("generateUsers"));
-            add(fileUpload = new FileUploadField("content", new Model()));
-
-            add(new Button("importProject", new ResourceModel("label"))
-            {
-                private static final long serialVersionUID = 1L;
-
-                @Override
-                public void onSubmit()
-                {
-                    List<FileUpload> exportedProjects = fileUpload.getFileUploads();
-                    if (isEmpty(exportedProjects)) {
-                        error("Please choose appropriate project/s in zip format");
-                    }
-                    else {
-                        actionImportProject(exportedProjects,
-                                ImportProjectForm.this.getModelObject().generateUsers);
-                    }
-                }
-            });
-        }
-    }
-
-    private class ImportProjectModel
-        implements Serializable
-    {
-        private static final long serialVersionUID = -5858027181097577052L;
-
-        boolean generateUsers = true;
-    }
-
-    public class ProjectDetailForm
-        extends Form<Project>
-    {
-        private static final long serialVersionUID = -1L;
-
-        private AjaxTabbedPanel<ITab> allTabs;
-
-        public ProjectDetailForm(String id)
-        {
-            super(id, new CompoundPropertyModel<Project>(new EntityModel<Project>(new Project())));
-            add(allTabs = makeTabs());
-            ProjectDetailForm.this.setMultiPart(true);
-        }
-        
-        private AjaxTabbedPanel<ITab> makeTabs()
-        {
-            List<ITab> tabs = new ArrayList<>();
-            tabs.add(new AbstractTab(Model.of("Details"))
-            {
-                private static final long serialVersionUID = 6703144434578403272L;
-
-                @Override
-                public Panel getPanel(String panelId)
-                {
-                    return new ProjectDetailsPanel(panelId);
-                }
-
-                @Override
-                public boolean isVisible()
-                {
-                    return visible;
-                }
-            });
-
-            tabs.add(new AbstractTab(Model.of("Users"))
-            {
-                private static final long serialVersionUID = 7160734867954315366L;
-
-                @Override
-                public Panel getPanel(String panelId)
-                {
-                    return new ProjectUsersPanel(panelId, ProjectDetailForm.this.getModel());
-                }
-
-                @Override
-                public boolean isVisible()
-                {
-                    return ProjectDetailForm.this.getModelObject().getId() != 0 && visible;
-                }
-            });
-
-            tabs.add(new AbstractTab(Model.of("Documents"))
-            {
-                private static final long serialVersionUID = 1170760600317199418L;
-
-                @Override
-                public Panel getPanel(String panelId)
-                {
-                    return new ProjectDocumentsPanel(panelId, ProjectDetailForm.this.getModel());
-                }
-
-                @Override
-                public boolean isVisible()
-                {
-                    return ProjectDetailForm.this.getModelObject().getId() != 0 && visible;
-                }
-            });
-
-            tabs.add(new AbstractTab(Model.of("Layers"))
-            {
-                private static final long serialVersionUID = 3274065112505097898L;
-
-                @Override
-                public Panel getPanel(String panelId)
-                {
-                    return new ProjectLayersPanel(panelId, ProjectDetailForm.this.getModel());
-                }
-
-                @Override
-                public boolean isVisible()
-                {
-                    return ProjectDetailForm.this.getModelObject().getId() != 0 && visible;
-                }
-            });
-
-            tabs.add(new AbstractTab(Model.of("Tagsets"))
-            {
-                private static final long serialVersionUID = -3205723896786674220L;
-
-                @Override
-                public Panel getPanel(String panelId)
-                {
-                    return new ProjectTagSetsPanel(panelId, ProjectDetailForm.this.getModel());
-                }
-
-                @Override
-                public boolean isVisible()
-                {
-                    return ProjectDetailForm.this.getModelObject().getId() != 0 && visible;
-                }
-            });
-
-            tabs.add(new AbstractTab(Model.of("Guidelines"))
-            {
-                private static final long serialVersionUID = 7887973231065189200L;
-
-                @Override
-                public Panel getPanel(String panelId)
-                {
-                    return new AnnotationGuideLinePanel(panelId, ProjectDetailForm.this.getModel());
-                }
-
-                @Override
-                public boolean isVisible()
-                {
-                    return ProjectDetailForm.this.getModelObject().getId() != 0 && visible;
-                }
-            });
-
-            tabs.add(new AbstractTab(Model.of("Constraints"))
-            {
-                private static final long serialVersionUID = 8910455936756021733L;
-
-                @Override
-                public Panel getPanel(String panelId)
-                {
-                    return new ProjectConstraintsPanel(panelId, ProjectDetailForm.this.getModel());
-                }
-
-                @Override
-                public boolean isVisible()
-                {
-                    return ProjectDetailForm.this.getModelObject().getId() != 0 && visible;
-                }
-            });
-
-            tabs.add(new AbstractTab(Model.of("Export"))
-            {
-                private static final long serialVersionUID = 788812791376373350L;
-
-                @Override
-                public Panel getPanel(String panelId)
-                {
-                    return new ProjectExportPanel(panelId, ProjectDetailForm.this.getModel());
-                }
-
-                @Override
-                public boolean isVisible()
-                {
-                    return ProjectDetailForm.this.getModelObject().getId() != 0;
-                }
-            });
-
-            tabs.add(new AbstractTab(new Model<String>("Automation"))
-            {
-                private static final long serialVersionUID = 788812791376373350L;
-
-                @Override
-                public Panel getPanel(String panelId)
-                {
-                    return new ProjectMiraTemplatePanel(panelId, ProjectDetailForm.this.getModel());
-                }
-
-                @Override
-                public boolean isVisible()
-                {
-                    Project project = ProjectDetailForm.this.getModelObject();
-                    return project.getId() != 0 && project.getMode().equals(Mode.AUTOMATION)
-                            && visible;
-                }
-            });
-            AjaxTabbedPanel<ITab> allTabs = new AjaxTabbedPanel<ITab>("tabs", tabs);
-            allTabs.setOutputMarkupPlaceholderTag(true);
-            allTabs.setOutputMarkupId(true);
-            return allTabs;
-        }
-    }
-    
-    private class ProjectDetailsPanel
-        extends Panel
-    {
-        private static final long serialVersionUID = 1118880151557285316L;
-
-        @SuppressWarnings("unchecked")
-        public ProjectDetailsPanel(String id)
-        {
-            super(id);
-            TextField<String> projectNameTextField = new TextField<String>("name");
-            projectNameTextField.setRequired(true);
-            add(projectNameTextField);
-
-            add(new TextArea<String>("description").setOutputMarkupPlaceholderTag(true));
-
-            add(projectType = (RadioChoice<Mode>) new RadioChoice<Mode>("mode",
-                    Arrays.asList(new Mode[] { Mode.ANNOTATION, Mode.AUTOMATION, Mode.CORRECTION }))
-                    .setEnabled(projectDetailForm.getModelObject().getId() == 0));
-
-            add(new DropDownChoice<ScriptDirection>("scriptDirection",
-                    Arrays.asList(ScriptDirection.values())));
-
-            add(new Button("save", new ResourceModel("label"))
-            {
-
-                private static final long serialVersionUID = 1L;
-                
-                
-                @Override
-				public void validate() {
-					super.validate();
-					if(!ImportUtil.isNameValid(projectNameTextField.getModelObject())){
-						error("Project name shouldn't contain characters such as /\\*?&!$+[^]");
-                        LOG.error("Project name shouldn't contain characters such as /\\*?&!$+[^]");
-					}
-					if(repository.existsProject(projectNameTextField.getInput()) && 
-							!projectNameTextField.getInput().equals(projectNameTextField.getModelObject())){
-						error("Another project with same name exists. Please try a different name");
-					}
-				}
-
-
-				@Override
-                public void onSubmit()
-                {
-                    Project project = projectDetailForm.getModelObject();
-                    if (!ImportUtil.isNameValid(project.getName())) {
-
-                        // Maintain already loaded project and selected Users
-                        // Hence Illegal Project modification (limited
-                        // privilege, illegal
-                        // project
-                        // name,...) preserves the original one
-                        if (project.getId() != 0) {
-                            project.setName(ImportUtil.validName(project.getName()));
-                        }
-                        error("Project name shouldn't contain characters such as /\\*?&!$+[^]");
-                        LOG.error("Project name shouldn't contain characters such as /\\*?&!$+[^]");
-                        return;
-                    }
-//                    if (repository.existsProject(project.getName()) && project.getId() == 0) {
-//                        error("Another project with name [" + project.getName() + "] exists");
-//                        return;
-//                    }
-
-                    if (repository.existsProject(project.getName()) && project.getId() != 0) {
-                        error("project updated with name [" + project.getName() + "]");
-                        return;
-                    }
-                    try {
-                        String username = SecurityContextHolder.getContext().getAuthentication()
-                                .getName();
-                        User user = userRepository.get(username);
-                        repository.createProject(project, user);
-
-                        // If the project was created by a user (not a global admin), then add this
-                        // user as a project admin so that the user can see and edit the project.
-                        if (SecurityUtil.isProjectCreator(repository, user)) {
-                            ProjectPermission permission = new ProjectPermission();
-                            permission.setLevel(PermissionLevel.ADMIN);
-                            permission.setProject(project);
-                            permission.setUser(username);
-                            repository.createProjectPermission(permission);
-                        }
-
-                        annotationService.initializeTypesForProject(project, user, new String[] {},
-                                new String[] {}, new String[] {}, new String[] {}, new String[] {},
-                                new String[] {}, new String[] {}, new String[] {});
-                        // import the tagsets for the Penn Treebank POS and Stanford Dependencies
-                        // relations
-                        try {
-
-                            Resource resource = new ClassPathResource("/tagsets/penntb.json");
-                            // The POS tags
-                            InputStream tagInputStream =resource.getInputStream();
-                            ProjectTagSetsPanel.importTagSetFromJson(project, user, tagInputStream,
-                                    annotationService);
-                            // The dependency relation tags
-                            resource = new ClassPathResource("/tagsets/sd.json");
-                            tagInputStream = resource.getInputStream();
-                            ProjectTagSetsPanel.importTagSetFromJson(project, user, tagInputStream,
-                                    annotationService);
-
-                        }
-                        catch (IOException e) {
-                            error("Error Importing TagSet " + ExceptionUtils.getRootCauseMessage(e));
-                        }
-                        projectDetailForm.setVisible(true);
-                        SelectionModel selectionModel = new SelectionModel();
-                        selectionModel.project = project;
-                        projectSelectionForm.setModelObject(selectionModel);
-                    }
-                    catch (IOException e) {
-                        error("Project repository path not found " + ":"
-                                + ExceptionUtils.getRootCauseMessage(e));
-                        LOG.error("Project repository path not found " + ":"
-                                + ExceptionUtils.getRootCauseMessage(e));
-                    }
-                }
-            });
-            
-            Button removeProjectButton = new Button("remove", new ResourceModel("label"))
-            {
-
-                private static final long serialVersionUID = 3822752631615693388L;
-
-                @Override
-                public void onSubmit()
-                {
-                    Project project = projectDetailForm.getModelObject();
-                    if (project.getId() == 0) {
-
-                    }
-                    try {
-                        String username = SecurityContextHolder.getContext().getAuthentication()
-                                .getName();
-                        User user = userRepository.get(username);
-
-                        // BEGIN: Remove automation stuff
-                        for (MiraTemplate template : automationService.listMiraTemplates(project)) {
-                            automationService.removeMiraTemplate(template);
-                        }
-
-                        for (SourceDocument document : automationService
-                                .listTabSepDocuments(project)) {
-                            repository.removeSourceDocument(document);
-                        }
-                        // END: Remove automation stuff
-
-                        repository.removeProject(project, user);
-                        projectDetailForm.setVisible(false);
-                    }
-                    catch (IOException e) {
-                        LOG.error("Unable to remove project :"
-                                + ExceptionUtils.getRootCauseMessage(e));
-                        error("Unable to remove project " + ":"
-                                + ExceptionUtils.getRootCauseMessage(e));
-                    }
-                }
-            };
-            
-            // Add check to prevent accidental delete operation
-            removeProjectButton.add(new AttributeModifier("onclick",
-                    "if(!confirm('Do you really want to delete this Project and all of its contents?')) return false;"));
-            
-            add(removeProjectButton);
- 
-//            add(new Button("remove", new ResourceModel("label"))
-//            {
-//                private static final long serialVersionUID = 1L;
-//
-//                @Override
-//                public void onSubmit()
-//                {
-//                    Project project = projectDetailForm.getModelObject();
-//                    if (project.getId() == 0) {
-//
-//                    }
-//                    try {
-//                        String username = SecurityContextHolder.getContext().getAuthentication()
-//                                .getName();
-//                        User user = userRepository.get(username);
-//
-//                        // BEGIN: Remove automation stuff
-//                        for (MiraTemplate template : automationService.listMiraTemplates(project)) {
-//                            automationService.removeMiraTemplate(template);
-//                        }
-//
-//                        for (SourceDocument document : automationService
-//                                .listTabSepDocuments(project)) {
-//                            repository.removeSourceDocument(document);
-//                        }
-//                        // END: Remove automation stuff
-//
-//                        repository.removeProject(project, user);
-//                        projectDetailForm.setVisible(false);
-//                    }
-//                    catch (IOException e) {
-//                        LOG.error("Unable to remove project :"
-//                                + ExceptionUtils.getRootCauseMessage(e));
-//                        error("Unable to remove project " + ":"
-//                                + ExceptionUtils.getRootCauseMessage(e));
-//                    }
-//                }
-//            });
-            add(new Button("cancel", new ResourceModel("label")) {
-                private static final long serialVersionUID = 1L;
-                
-                {
-                    // Avoid saving data
-                    setDefaultFormProcessing(false);
-                    setVisible(true);
-                }
-                
-                @Override
-                public void onSubmit()
-                {
-//                    projectSelectionForm.setModel(null);
-//                    projectDetailForm.setVisible(false);
-                    projectDetailForm.setModelObject(new Project());
-                }
-            });
-        }
-    }
-
-    private void actionImportProject(List<FileUpload> exportedProjects, boolean aGenerateUsers)
-    {
-        Project importedProject = new Project();
-        // import multiple projects!
-        for (FileUpload exportedProject : exportedProjects) {
-            InputStream tagInputStream;
-            try {
-                tagInputStream = exportedProject.getInputStream();
-                if (!ZipUtils.isZipStream(tagInputStream)) {
-                    error("Invalid ZIP file");
-                    return;
-                }
-                File zipFfile = exportedProject.writeToTempFile();
-                if (!ImportUtil.isZipValidWebanno(zipFfile)) {
-                    error("Incompatible to webanno ZIP file");
-                }
-                ZipFile zip = new ZipFile(zipFfile);
-                InputStream projectInputStream = null;
-                for (Enumeration zipEnumerate = zip.entries(); zipEnumerate.hasMoreElements();) {
-                    ZipEntry entry = (ZipEntry) zipEnumerate.nextElement();
-                    if (entry.toString().replace("/", "").startsWith(ImportUtil.EXPORTED_PROJECT)
-                            && entry.toString().replace("/", "").endsWith(".json")) {
-                        projectInputStream = zip.getInputStream(entry);
-                        break;
-                    }
-                }
-
-                // projectInputStream =
-                // uploadedFile.getInputStream();
-                String text = IOUtils.toString(projectInputStream, "UTF-8");
-                de.tudarmstadt.ukp.clarin.webanno.model.export.Project importedProjectSetting = JSONUtil
-                        .getJsonConverter()
-                        .getObjectMapper()
-                        .readValue(text,
-                                de.tudarmstadt.ukp.clarin.webanno.model.export.Project.class);
-
-                importedProject = ImportUtil.createProject(importedProjectSetting, repository,
-                        userRepository);
-
-                Map<de.tudarmstadt.ukp.clarin.webanno.model.export.AnnotationFeature, AnnotationFeature> featuresMap = ImportUtil
-                        .createLayer(importedProject, importedProjectSetting, userRepository,
-                                annotationService);
-                ImportUtil.createSourceDocument(importedProjectSetting, importedProject,
-                        repository, userRepository, featuresMap);
-                ImportUtil.createMiraTemplate(importedProjectSetting, automationService,
-                        featuresMap);
-                ImportUtil.createCrowdJob(importedProjectSetting, repository, importedProject);
-
-                ImportUtil.createAnnotationDocument(importedProjectSetting, importedProject,
-                        repository);
-                ImportUtil.createProjectPermission(importedProjectSetting, importedProject,
-                        repository, aGenerateUsers, userRepository);
-                /*
-                 * for (TagSet tagset : importedProjectSetting.getTagSets()) {
-                 * ImportUtil.createTagset(importedProject, tagset, projectRepository,
-                 * annotationService); }
-                 */
-                // add source document content
-                ImportUtil.createSourceDocumentContent(zip, importedProject, repository);
-                // add annotation document content
-                ImportUtil.createAnnotationDocumentContent(zip, importedProject, repository);
-                // create curation document content
-                ImportUtil.createCurationDocumentContent(zip, importedProject, repository);
-                // create project log
-                ImportUtil.createProjectLog(zip, importedProject, repository);
-                // create project guideline
-                ImportUtil.createProjectGuideline(zip, importedProject, repository);
-                // create project META-INF
-                ImportUtil.createProjectMetaInf(zip, importedProject, repository);
-                // create project constraint
-                ImportUtil.createProjectConstraint(zip, importedProject, repository);
-            }
-            catch (IOException e) {
-                error("Error Importing Project " + ExceptionUtils.getRootCauseMessage(e));
-            }
-        }
-        projectDetailForm.setModelObject(importedProject);
-        SelectionModel selectedProjectModel = new SelectionModel();
-        selectedProjectModel.project = importedProject;
-        projectSelectionForm.setModelObject(selectedProjectModel);
-        projectDetailForm.setVisible(true);
-        RequestCycle.get().setResponsePage(getPage());
-    }
-}
->>>>>>> a8957ed9
+}