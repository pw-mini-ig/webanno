--- conflicted
+++ resolved
@@ -672,14 +672,7 @@
         super.onConfigure();
         
         // set read only if annotation is finished or the user is viewing other's work
-<<<<<<< HEAD
-        AnnotatorState state = getModelObject();
-        setEnabled(state.getDocument() != null   
-                && !editorPanel.isAnnotationFinished()
-                && !state.isUserViewingOthersWork(userDao.getCurrentUser()));
-=======
         setEnabled(editorPanel.getEditorPage().isEditable());
->>>>>>> 7a66ab6e
     }
 
     public void updateLayersDropdown()
