////
// Copyright 2015
// Ubiquitous Knowledge Processing (UKP) Lab and FG Language Technology
// Technische Universität Darmstadt
// 
// Licensed under the Apache License, Version 2.0 (the "License");
// you may not use this file except in compliance with the License.
// You may obtain a copy of the License at
// 
// http://www.apache.org/licenses/LICENSE-2.0
// 
// Unless required by applicable law or agreed to in writing, software
// distributed under the License is distributed on an "AS IS" BASIS,
// WITHOUT WARRANTIES OR CONDITIONS OF ANY KIND, either express or implied.
// See the License for the specific language governing permissions and
// limitations under the License.
////

= Primitive Features

Supported primitive features types are string, boolean, integer, and float.
Boolean features are displayed as a checkbox that can either be marked or unmarked. Integer and 
<<<<<<< HEAD
float features are displayed using a number field. String features are displayed using a text field
or a text area with multiple rows. If multiple rows are enabled it can either be dynamically sized
or a size for collapsing and expanding can be configured. The multiple rows, non-dynamic text area
can be expanded if focused and collapses again if focus is lost. In case the string feature has a
tagset it will instead use a combobox.  
=======
float features are displayed using a number field. However if an integer feature is limited and the 
difference between the maximum and minimum is lower than 12 it can also be displayed with a radio
button group instead. String features are displayed using a text field
or a text area with multiple rows. The text area can be expanded if focused and collapses again if
focus is lost. In case the string feature has a tagset it will instead use a combobox.
>>>>>>> 8db27bc4
<|MERGE_RESOLUTION|>--- conflicted
+++ resolved
@@ -20,16 +20,10 @@
 
 Supported primitive features types are string, boolean, integer, and float.
 Boolean features are displayed as a checkbox that can either be marked or unmarked. Integer and 
-<<<<<<< HEAD
-float features are displayed using a number field. String features are displayed using a text field
+float features are displayed using a number field. However if an integer feature is limited and the
+difference between the maximum and minimum is lower than 12 it can also be displayed with a radio
+button group instead. String features are displayed using a text field
 or a text area with multiple rows. If multiple rows are enabled it can either be dynamically sized
 or a size for collapsing and expanding can be configured. The multiple rows, non-dynamic text area
 can be expanded if focused and collapses again if focus is lost. In case the string feature has a
-tagset it will instead use a combobox.  
-=======
-float features are displayed using a number field. However if an integer feature is limited and the 
-difference between the maximum and minimum is lower than 12 it can also be displayed with a radio
-button group instead. String features are displayed using a text field
-or a text area with multiple rows. The text area can be expanded if focused and collapses again if
-focus is lost. In case the string feature has a tagset it will instead use a combobox.
->>>>>>> 8db27bc4
+tagset it will instead use a combobox.  