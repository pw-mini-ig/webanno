--- conflicted
+++ resolved
@@ -223,6 +223,8 @@
 NOTE: When a feature is first created, only ASCII characters are allowed for the feature name because the internal UIMA name is derived from the initial layer name. After the feature has been created, the name can be changed arbitrarily. The internal UIMA feature name will not be updated. The internal UIMA name is
 e.g. used when exporting data or in constraint rules.
 
+NOTE: Features cannot be added to or deleted from built-in layers.
+
 The following feature types are supported.
 
 .Feature types
@@ -350,7 +352,6 @@
 | Allows users to add a role label to each slot when linking anntations. If disabled the UI labels of annotations will be displayed instead of role labels. This property is enabled by default.
 |====
 
-<<<<<<< HEAD
 === Key bindings
 
 Some types of features support key bindings. This means, you can assigning a combination of keys to a
@@ -401,8 +402,3 @@
 with the values `a` and `b`, the label will be `a | b`. In order to match this label in a coloring 
 rule, the pipe symbol (`|`) must be escaped - otherwise it is interpreted as a regular expression 
 `OR` operator: `a \| b`. 
-=======
-NOTE: Features on built-in layers cannot be deleted.
-
-NOTE: Please take care that when working with non-custom layers, they have to be ex- and imported, if you want to use the resulting files in e.g. correction projects.
->>>>>>> df2bb7f6
