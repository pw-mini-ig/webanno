--- conflicted
+++ resolved
@@ -284,18 +284,28 @@
 | Link feature that can point only to the selected span layer.
 |====
 
-<<<<<<< HEAD
+.String feature properties
+[cols="1v,2", options="header"]
+|====
+| Property | Description
+
+| Multiple Rows
+| If enabled the textfield will be replaced by a textarea which expands on focus. This also enables options to set the size of the textarea and disables tagsets.
+
+| Collapsed Rows
+| Set the number of rows for the textarea when it is collapsed and not focused.
+
+| Expanded Rows
+| Set the number of rows for the textarea when it is expanded and not focused.
+|====
+
 .Number feature properties
-=======
-.String feature properties
->>>>>>> 97d10ac6
-[cols="1v,2", options="header"]
-|====
-| Property | Description
-
-<<<<<<< HEAD
+[cols="1v,2", options="header"]
+|====
+| Property | Description
+
 | Limited
-| If enabled a minimum and maximum value can be set for the number feature. 
+| If enabled a minimum and maximum value can be set for the number feature.
 
 | Minimum
 | Only visible if `Limited` is enabled. Determines the minimum value of the limited number feature.
@@ -305,16 +315,6 @@
 
 | Editor Type
 | Select which editor should be used for modifying this features value.
-=======
-| Multiple Rows
-| If enabled the textfield will be replaced by a textarea which expands on focus. This also enables options to set the size of the textarea and disables tagsets.
-
-| Collapsed Rows
-| Set the number of rows for the textarea when it is collapsed and not focused.
-
-| Expanded Rows
-| Set the number of rows for the textarea when it is expanded and not focused.
->>>>>>> 97d10ac6
 |====
 
 NOTE: Please take care that when working with non-custom layers, they have to be ex- and imported, if you want to use the resulting files in e.g. correction projects.