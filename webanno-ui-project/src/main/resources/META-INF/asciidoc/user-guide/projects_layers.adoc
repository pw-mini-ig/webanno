[[sect_projects_layers]]
= Layers 

All annotations belong to an annotation *layer*. Each layer has a structural *type* that defines if it is a *span*, a *relation*, or a *chain*. It also defines how the annotations behave and what kind of features it carries.

== Creating a custom layer

This section provides a short walk-through on the creation of a custom layer. The following sections act as reference documentation providing additional details on each step. In the following example, we will create a custom layer called *Sentiment* with a feature called *Polarity* that can be *negative*, *neutral*, or *positive*.

. Create the layer _Sentiment_
  * Go to the *Layers* tab in your project's settings and press the *Create layer* button
  * Enter the name of the layer in *Layer name*: _Sentiment_
  * Choose the *type* of the layer: _Span_
  * Enable *Allow multiple tokens* because we want to mark sentiments on spans longer than a single token.
  * Press the *Save layer* button
. Create the feature _Polarity_
  * Press the *New feature* button
  * Choose the *type* of the feature: _uima.cas.String_
  * Enter the *name* of the feature: _Polarity_
  * Press *Save feature*
. Create the tagset _Polarity values_
  * Go to the *Tagsets* tab and press *Create tagset*
  * Enter the *name* of the tagset: _Polarity values_
  * Press *Save tagset*
  * Press *Create tag*, enter the *name* of the tag: _negative_, press *Save tag*
  * Repeat for _neutra_ and _positive_
. Assign the tagset _Polarity values_ to the feature _Polarity_
  * Back in the *Layers* tab, select the layer: _Sentiment_ and select the feature: _Polarity_
  * Set the *tagset* to _Polarity values_
  * Press *Save feature*

Now you have created your first custom layer.

== Built-in layers

{product-name} comes with a set of built-in layers that allow you to start annotating immediately. Also, many import/export formats only work with these layers as their semantics are known. For this reason, the ability to customize the behaviors of built-in layers is limited and it is not possible to extend them with custom features.

.Built-in layers
[cols="1,2,2v", options="header"]
|====
| Layer | Type | Enforced behaviors

| Chunk
| Span
| Lock to multiple tokens,
no overlap,
no sentence boundary crossing

| Coreference
| Chain
| _(no enforced behaviors)_

| Dependency
| Relation over POS,
| Any overlap,
no sentence boundary crossing

| Lemma
| Span
| Locked to token offsets,
no overlap,
no sentence boundary crossing

| Named Entity
| Span
| _(no enforced behaviors)_

| Part of Speech (POS)
| Span
| Locked to token offsets,
no overlap,
no sentence boundary crossing
|====

The coloring of the layers signal the following: 

.Color legend
[cols="1,2", options="header"]
|===
| Color
| Description

| green
| built-in annotation layer, enabled

| blue
| custom annotation layer, enabled

| red
| disabled annotation layer
|===

To create a custom layer, select *Create Layer* in the *Layers* frame. Then, the following frame will be displayed. 

.Exporting layers
At times, it is useful to export the configuration of a layer or of all layers, e.g. to copy them
to another project. There are two options:

* **JSON (selected layer)**: exports the currently selected layer as JSON. If the layer depends on
  other layers, these are included as well in the JSON export.
* **UIMA (all layers)**: exports a UIMA type system description containing all layers of the project.
  This includes built-in types (i.e. DKPro Core types) and it may include additional types required
  to allow loading the type system description file again. However, this type system description
  is usually not sufficient to interpret XMI files produced by {product-name}. Be sure to load XMI
  files together with the type system description file which was included in the XMI export.
  
Both types of files can be imported back into {product-name}. Note that any built-in types that
have have been included in the files are ignored on import.

[[sect_projects_layers_properties]]
== Properties 

image::layer1.jpg[align="center"]

.Properites
[cols="1,2", options="header"]
|====
| Property | Description

| Layer name
| The name of the layer (obligatory)

| Description
| A description of the layer. This information will be shown in a tooltip when the mouse hovers over the layer name in the annotation detail editor panel.

| Enabled
| Whether the layer is enabled or not. Layers can currently not be deleted, but they can be disabled.
|====

NOTE: When a layer is first created, only ASCII characters are allowed for the layer name because the internal UIMA type name is derived from the initial layer name. After the layer has been created, the name can be changed arbitrarily. The internal UIMA type name will not be updated. The internal UIMA name is
e.g. used when exporting data or in constraint rules.

image::layer_details.png[align="center"]

[[sect_projects_layers_technical_properties]]
== Technical Properties 

In the frame *Technical Properties*, the user may select the type of annation that will be made with this layer: span, relation, or chain.

.Technical Properites
[cols="1v,2", options="header"]
|====
| Property | Description

| Internal name
| Internal UIMA type name

| Type
| The type of the layer (obligatory, see below)

| Attach to layer
_(Relations)_
| Determines which span layer a relation attaches to. Relations can only be created between annotations of this span layer.
|====

The layer type defines the structure of the layer. Three different types are supported: spans, relations, and chains.

.Layer types
[cols="1,2,3", options="header"]
|====
| Type 
| Description 
| Example

| Span
| Continous segment of text delimited by a start and end character offset. The example shows two spans.
| image:project_layer_type_span.png[]

| Relation
| Binary relation between two spans visualized as an arc between spans. The example shows a relation between two spans.
| image:project_layer_type_relation.png[]

| Chain
| Directed sequence of connected spans in which each span connects to the following one. The example shows a single chain consisting of three connected spans.
| image:project_layer_type_chain.png[]
|====

For relation annotations the type of the spans which are to be connected can be chosen in the field *Attach to layer*. Here, only non-default layers are displayed. To create a relation, first the span annotation needs to be created.

NOTE: Currently for each span layer there can be at most one relation layer attaching to it.

NOTE: It is currently not possible to create relations between spans in different layers. For example if you define span layers called *Men* and *Women*, it is impossible to define a relation layer *Married to* between the two. To work around this limitation, create a single span layer *Person* with a feature *Gender* instead. You can now set the feature *Gender* to *Man* or *Woman* and eventually define a relation layer *Married to* attaching to the *Person* layer.

[[sect_projects_layers_behaviours]]
== Behaviours

.Behaviors
[cols="1v,2", options="header"]
|====
| Behavior | Description

| Read-only
| The layer may be viewed but not edited.

| Validation
| When pre-annotated data is imported or when the  behaviors settings are changed, it is possible that annotations exist which are not conforming to the current behavior settings. This setting controls when a validation of annotations is performed. Possible settings are **Never** (no validation when a user marks a document as finished) and **Always** (validation is performed when a user marks a document as finished). Mind that changing the document state via the Monitoring page does not trigger a validation. Also, problematic annotations are highlighted using an error marker in the annotation interface. **NOTE:** the default setting for new projects/layers is **Always**, but for any existing projects or for projects imported from versions of {product-name} where this setting did not exist yet, the setting is initialized with **Never**.

| Granularity
_(span, chain)_
| The granularity controls at which level annotations can be created. When set to **Character-level**, annotations can be created anywhere. Zero-width annotations are permitted. When set to **Token-level** or **Sentence-level** annotation boundaries are forced to coincide with token/sentence boundaries. If the selection is smaller, the annotation is expanded to the next larger token/sentence covering the selection. Again, zero-width annotations are permitted. When set to **Single tokens only** may be applied only to a single token. If the selection covers multiple tokens, the annotation is reduced to the first covered token at a time. Zero-width annotations are not permitted in this mode. Note that
in order for the **Sentence-level** mode to allow annotating multiple sentences, the 
**Allow crossing sentence boundary** setting must be enabled, otherwise only individual sentences
can be annotated.

| Overlap
| This setting controls if and how annotations may overlap. For **span layers**, overlap is defined in terms of the span offsets. If any character offset that is part of span A is also part of span B, then they are considered to be **overlapping**. If two spans have exactly the same offsets, then they are considered to be **stacking**. For **relation layers**, overlap is defined in terms of the end points of the relation. If two relations share any end point (source or target), they are considered to be **overlapping**. If two relations have exactly the same end points, they are considered to be **stacking**. Note that some export formats are unable to deal with stacked or overlapping annotations. E.g. the CoNLL formats cannot deal with overlapping or stacked named entities.

| Allow crossing sentence boundary
_(chain)_
| Allow annotations to cross sentence boundaries.

| Behave like a linked list
| Controls what happens when two chains are connected with each other. If this option is *disabled*, then the two entire chains will be merged into one large chain. Links between spans will be changed so that each span connects to the closest following span -  no arc labels are displayed. If this option is *enabled*, then the chains will be split if necessary at the source and target points, reconnecting the spans such that exactly the newly created connection is made - arc labels are available.
|====

[[sect_projects_layers_features]]
== Features

image::layer3.jpg[align="center"]

In this section, features and their properties can be configured. 

NOTE: When a feature is first created, only ASCII characters are allowed for the feature name because the internal UIMA name is derived from the initial layer name. After the feature has been created, the name can be changed arbitrarily. The internal UIMA feature name will not be updated. The internal UIMA name is
e.g. used when exporting data or in constraint rules.

.Feature properties
[cols="1v,2", options="header"]
|====
| Property | Description

| Internal name
| Internal UIMA feature name

| Type
| The type of the feature (obligatory, see below)

| Name
| The name of the feature (obligatory)

| Description
| A description that is shown when the mouse hovers over the feature name in the annotation detail editor panel.

| Enabled
| Features cannot be deleted, but they can be disabled

| Show
| Whether the feature value is shown in the annotation label. If this is disabled, the feature is only visible in the annotation detail editor panel.

| Remember
| Whether the annotation detail editor should carry values of this feature
over when creating a new annotation of the same type. This can be useful when creating many annotations
of the same type in a row.

| Tagset
_(String)_
| The tagset controlling the possible values for a string feature.
|====

The following feature types are supported.

.Feature types
[cols="1v,2", options="header"]
|====
| Type | Description

| uima.cas.String
| Textual feature that can optionally be controlled by a tagset. It is rendered as a text field or as a combobox if a tagset is defined.

| uima.cas.Boolean
| Boolean feature that can be true or false and is rendered as a checkbox.

| uima.cas.Integer
| Numeric feature for integer numbers.

| uima.cas.Float
| Numeric feature for decimal numbers.

| uima.tcas.Annotation
_(Span layers)_
| Link feature that can point to any arbitrary span annotation

| _other span layers_
_(Span layers)_
| Link feature that can point only to the selected span layer.
|====

.String feature properties
[cols="1v,2", options="header"]
|====
| Property | Description

| Multiple Rows
| If enabled the textfield will be replaced by a textarea which expands on focus. This also enables options to set the size of the textarea and disables tagsets.

| Collapsed Rows
| Set the number of rows for the textarea when it is collapsed and not focused.

| Expanded Rows
| Set the number of rows for the textarea when it is expanded and not focused.
|====

<<<<<<< HEAD
.Link feature properties
=======
.Number feature properties
>>>>>>> 8db27bc4
[cols="1v,2", options="header"]
|====
| Property | Description

<<<<<<< HEAD
| Enable Role Labels
| Allows users to add a role label to each slot when linking anntations. If disabled the UI labels of annotations will be displayed instead of role labels. This property is enabled by default.
=======
| Limited
| If enabled a minimum and maximum value can be set for the number feature.

| Minimum
| Only visible if `Limited` is enabled. Determines the minimum value of the limited number feature.

| Maximum
| Only visible if `Limited` is enabled. Determines the maximum value of the limited number feature.

| Editor Type
| Select which editor should be used for modifying this features value.
>>>>>>> 8db27bc4
|====

NOTE: Please take care that when working with non-custom layers, they have to be ex- and imported, if you want to use the resulting files in e.g. correction projects.<|MERGE_RESOLUTION|>--- conflicted
+++ resolved
@@ -299,31 +299,31 @@
 | Set the number of rows for the textarea when it is expanded and not focused.
 |====
 
-<<<<<<< HEAD
+.Number feature properties
+[cols="1v,2", options="header"]
+|====
+| Property | Description
+
+| Limited
+| If enabled a minimum and maximum value can be set for the number feature.
+
+| Minimum
+| Only visible if `Limited` is enabled. Determines the minimum value of the limited number feature.
+
+| Maximum
+| Only visible if `Limited` is enabled. Determines the maximum value of the limited number feature.
+
+| Editor Type
+| Select which editor should be used for modifying this features value.
+|====
+
 .Link feature properties
-=======
-.Number feature properties
->>>>>>> 8db27bc4
-[cols="1v,2", options="header"]
-|====
-| Property | Description
-
-<<<<<<< HEAD
+[cols="1v,2", options="header"]
+|====
+| Property | Description
+
 | Enable Role Labels
 | Allows users to add a role label to each slot when linking anntations. If disabled the UI labels of annotations will be displayed instead of role labels. This property is enabled by default.
-=======
-| Limited
-| If enabled a minimum and maximum value can be set for the number feature.
-
-| Minimum
-| Only visible if `Limited` is enabled. Determines the minimum value of the limited number feature.
-
-| Maximum
-| Only visible if `Limited` is enabled. Determines the maximum value of the limited number feature.
-
-| Editor Type
-| Select which editor should be used for modifying this features value.
->>>>>>> 8db27bc4
 |====
 
 NOTE: Please take care that when working with non-custom layers, they have to be ex- and imported, if you want to use the resulting files in e.g. correction projects.