--- conflicted
+++ resolved
@@ -85,16 +85,14 @@
       <groupId>de.tudarmstadt.ukp.clarin.webanno</groupId>
       <artifactId>webanno-project</artifactId>
     </dependency>
-<<<<<<< HEAD
     
     <dependency>
       <groupId>org.apache.uima</groupId>
       <artifactId>uimaj-core</artifactId>
-=======
+    </dependency>
     <dependency>
       <groupId>de.tudarmstadt.ukp.clarin.webanno</groupId>
       <artifactId>webanno-security</artifactId>
->>>>>>> e33942ec
     </dependency>
 
     <!-- WICKET DEPENDENCIES -->
